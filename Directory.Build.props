<Project>
    <PropertyGroup>
        <Authors>Elsa Workflows Community</Authors>
        <Copyright>2025</Copyright>

        <PackageProjectUrl>https://github.com/elsa-workflows/elsa-core</PackageProjectUrl>
        <RepositoryUrl>https://github.com/elsa-workflows/elsa-core</RepositoryUrl>
        <RepositoryType>git</RepositoryType>

        <LangVersion>latest</LangVersion>
        <Nullable>enable</Nullable>
        <ImplicitUsings>enable</ImplicitUsings>

        <PackageLicenseExpression>MIT</PackageLicenseExpression>
        <PackageIcon>icon.png</PackageIcon>

        <!-- For NuGet browsers that currently don't support <PackageIcon> yet -->
        <PackageIconUrl>https://v3.elsaworkflows.io/nuget-icon.png</PackageIconUrl>

        <GenerateDocumentationFile>true</GenerateDocumentationFile>
        <AnalysisModeDocumentation>Default</AnalysisModeDocumentation>
        <AnalysisLevelDocumentation>latest</AnalysisLevelDocumentation>

        <NuGetAudit>enable</NuGetAudit>
        <NuGetAuditMode>all</NuGetAuditMode>

        <!-- https://github.com/dotnet/sourcelink -->
        <IncludeSymbols>true</IncludeSymbols>
        <SymbolPackageFormat>snupkg</SymbolPackageFormat>
        <EnableTrimAnalyzer>true</EnableTrimAnalyzer>

        <TreatWarningsAsErrors>false</TreatWarningsAsErrors>
    </PropertyGroup>
    <PropertyGroup>
        <NoWarn>$(NoWarn);CS0162;CS1591</NoWarn>
        <!-- IL trimming warnings -->
        <NoWarn>$(NoWarn);IL2026;IL2046;IL2057;IL2067;IL2070;IL2072;IL2075;IL2087;IL2091</NoWarn>
    </PropertyGroup>
<<<<<<< HEAD

=======
    <PropertyGroup>
        <ElsaStudioVersion>3.6.0-preview.1029</ElsaStudioVersion>
    </PropertyGroup>
>>>>>>> f4ad11eb
</Project><|MERGE_RESOLUTION|>--- conflicted
+++ resolved
@@ -36,11 +36,7 @@
         <!-- IL trimming warnings -->
         <NoWarn>$(NoWarn);IL2026;IL2046;IL2057;IL2067;IL2070;IL2072;IL2075;IL2087;IL2091</NoWarn>
     </PropertyGroup>
-<<<<<<< HEAD
-
-=======
     <PropertyGroup>
         <ElsaStudioVersion>3.6.0-preview.1029</ElsaStudioVersion>
     </PropertyGroup>
->>>>>>> f4ad11eb
 </Project>
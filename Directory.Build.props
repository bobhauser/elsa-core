<Project>
    <PropertyGroup>
        <Authors>Elsa Workflows Community</Authors>
        <Copyright>2023</Copyright>

        <PackageProjectUrl>https://github.com/elsa-workflows/elsa-core</PackageProjectUrl>
        <RepositoryUrl>https://github.com/elsa-workflows/elsa-core</RepositoryUrl>
        <RepositoryType>git</RepositoryType>

        <LangVersion>latest</LangVersion>
        <Nullable>enable</Nullable>
        <ImplicitUsings>enable</ImplicitUsings>

        <PackageLicenseExpression>MIT</PackageLicenseExpression>
        <PackageIcon>icon.png</PackageIcon>

        <!-- For NuGet browsers that currently don't support <PackageIcon> yet -->
        <PackageIconUrl>https://v3.elsaworkflows.io/nuget-icon.png</PackageIconUrl>

        <GenerateDocumentationFile>true</GenerateDocumentationFile>
        <AnalysisModeDocumentation>Default</AnalysisModeDocumentation>
        <AnalysisLevelDocumentation>latest</AnalysisLevelDocumentation>

        <!-- https://github.com/dotnet/sourcelink -->
        <IncludeSymbols>true</IncludeSymbols>
        <SymbolPackageFormat>snupkg</SymbolPackageFormat>
        <EnableTrimAnalyzer>true</EnableTrimAnalyzer>
    </PropertyGroup>
    <PropertyGroup>
<<<<<<< HEAD
        <ElsaStudioVersion>3.2.0-rc4.473</ElsaStudioVersion>
=======
        <ElsaStudioVersion>3.2.1-preview.558</ElsaStudioVersion>
>>>>>>> b3c73e99
        <SystemTextJsonVersion>8.0.5</SystemTextJsonVersion>
    </PropertyGroup>
</Project><|MERGE_RESOLUTION|>--- conflicted
+++ resolved
@@ -27,11 +27,7 @@
         <EnableTrimAnalyzer>true</EnableTrimAnalyzer>
     </PropertyGroup>
     <PropertyGroup>
-<<<<<<< HEAD
-        <ElsaStudioVersion>3.2.0-rc4.473</ElsaStudioVersion>
-=======
         <ElsaStudioVersion>3.2.1-preview.558</ElsaStudioVersion>
->>>>>>> b3c73e99
         <SystemTextJsonVersion>8.0.5</SystemTextJsonVersion>
     </PropertyGroup>
 </Project>
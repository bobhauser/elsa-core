<Project>
    <PropertyGroup>
        <Authors>Elsa Workflows Community</Authors>
        <Copyright>2023</Copyright>

        <PackageProjectUrl>https://github.com/elsa-workflows/elsa-core</PackageProjectUrl>
        <RepositoryUrl>https://github.com/elsa-workflows/elsa-core</RepositoryUrl>
        <RepositoryType>git</RepositoryType>

        <LangVersion>latest</LangVersion>
        <Nullable>enable</Nullable>
        <ImplicitUsings>enable</ImplicitUsings>

        <PackageLicenseExpression>MIT</PackageLicenseExpression>
        <PackageIcon>icon.png</PackageIcon>

        <!-- For NuGet browsers that currently don't support <PackageIcon> yet -->
        <PackageIconUrl>https://v3.elsaworkflows.io/nuget-icon.png</PackageIconUrl>

        <GenerateDocumentationFile>true</GenerateDocumentationFile>
        <AnalysisModeDocumentation>Default</AnalysisModeDocumentation>
        <AnalysisLevelDocumentation>latest</AnalysisLevelDocumentation>

        <NuGetAudit>enable</NuGetAudit>
        <NuGetAuditMode>all</NuGetAuditMode>

        <!-- https://github.com/dotnet/sourcelink -->
        <IncludeSymbols>true</IncludeSymbols>
        <SymbolPackageFormat>snupkg</SymbolPackageFormat>
        <EnableTrimAnalyzer>true</EnableTrimAnalyzer>
    </PropertyGroup>
    <PropertyGroup>
<<<<<<< HEAD
        <NoWarn>$(NoWarn);CS0162;CS1591</NoWarn>
    </PropertyGroup>
    <PropertyGroup>
        <ElsaStudioVersion>3.2.0-rc3</ElsaStudioVersion>
=======
        <ElsaStudioVersion>3.2.0-rc4.473</ElsaStudioVersion>
>>>>>>> 75175e12
    </PropertyGroup>
</Project><|MERGE_RESOLUTION|>--- conflicted
+++ resolved
@@ -30,13 +30,9 @@
         <EnableTrimAnalyzer>true</EnableTrimAnalyzer>
     </PropertyGroup>
     <PropertyGroup>
-<<<<<<< HEAD
         <NoWarn>$(NoWarn);CS0162;CS1591</NoWarn>
     </PropertyGroup>
     <PropertyGroup>
-        <ElsaStudioVersion>3.2.0-rc3</ElsaStudioVersion>
-=======
-        <ElsaStudioVersion>3.2.0-rc4.473</ElsaStudioVersion>
->>>>>>> 75175e12
+        <ElsaStudioVersion>3.3.0-preview.470</ElsaStudioVersion>
     </PropertyGroup>
 </Project>
--- conflicted
+++ resolved
@@ -6,7 +6,6 @@
     <Nullable>enable</Nullable>
   </PropertyGroup>
 
-<<<<<<< HEAD
   <ItemGroup>
     <PackageReference Include="Autofixture" Version="4.15.0" />
     <PackageReference Include="Autofixture.AutoMoq" Version="4.15.0" />
@@ -24,39 +23,13 @@
       <PrivateAssets>all</PrivateAssets>
       <IncludeAssets>runtime; build; native; contentfiles; analyzers; buildtransitive</IncludeAssets>
     </PackageReference>
-    <PackageReference Include="YesSql.Core" Version="2.0.0-beta-1620" />
-    <PackageReference Include="YesSql.Provider.Sqlite" Version="1.0.0-beta-1620" />
+    <PackageReference Include="YesSql.Core" Version="2.0.0-beta-1637" />
+    <PackageReference Include="YesSql.Provider.Sqlite" Version="1.0.0-beta-1637" />
     <PackageReference Include="Microsoft.Extensions.Hosting" Version="5.0.0" />
     <PackageReference Include="Hangfire.AspNetCore" Version="1.7.19" />
     <PackageReference Include="Hangfire.InMemory" Version="0.3.4" />
     <PackageReference Include="Microsoft.EntityFrameworkCore.Sqlite" Version="5.0.2" />
   </ItemGroup>
-=======
-    <ItemGroup>
-        <PackageReference Include="Autofixture" Version="4.15.0" />
-        <PackageReference Include="Autofixture.AutoMoq" Version="4.15.0" />
-        <PackageReference Include="autofixture.xunit2" Version="4.15.0" />
-        <PackageReference Include="Moq" Version="4.16.0" />
-        <PackageReference Include="Microsoft.NET.Test.Sdk" Version="16.8.3" />
-        <PackageReference Include="NodaTime.Testing" Version="3.0.3" />
-        <PackageReference Include="xunit" Version="2.4.1" />
-        <PackageReference Include="XunitXml.TestLogger" Version="3.0.62" />
-        <PackageReference Include="xunit.runner.visualstudio" Version="2.4.3">
-          <PrivateAssets>all</PrivateAssets>
-          <IncludeAssets>runtime; build; native; contentfiles; analyzers; buildtransitive</IncludeAssets>
-        </PackageReference>
-        <PackageReference Include="coverlet.collector" Version="3.0.1">
-          <PrivateAssets>all</PrivateAssets>
-          <IncludeAssets>runtime; build; native; contentfiles; analyzers; buildtransitive</IncludeAssets>
-        </PackageReference>
-        <PackageReference Include="YesSql.Core" Version="2.0.0-beta-1637" />
-        <PackageReference Include="YesSql.Provider.Sqlite" Version="1.0.0-beta-1637" />
-        <PackageReference Include="Microsoft.Extensions.Hosting" Version="5.0.0" />
-        <PackageReference Include="Hangfire.AspNetCore" Version="1.7.19" />
-        <PackageReference Include="Hangfire.InMemory" Version="0.3.4" />
-        <PackageReference Include="Microsoft.EntityFrameworkCore.Sqlite" Version="5.0.2" />
-    </ItemGroup>
->>>>>>> 2320d216
 
   <ItemGroup>
     <None Update="Elsa.Core.UnitTests.xunit.runner.json">
@@ -67,7 +40,6 @@
     </None>
   </ItemGroup>
 
-<<<<<<< HEAD
   <ItemGroup>
     <ProjectReference Include="..\..\..\src\core\Elsa\Elsa.csproj" />
     <ProjectReference Include="..\..\shared\Elsa.Testing.Shared\Elsa.Testing.Shared.csproj" />
@@ -75,21 +47,9 @@
     <ProjectReference Include="..\..\..\src\activities\Elsa.Activities.Temporal.Hangfire\Elsa.Activities.Temporal.Hangfire.csproj" />
     <ProjectReference Include="..\..\..\src\activities\Elsa.Activities.Temporal.Quartz\Elsa.Activities.Temporal.Quartz.csproj" />
     <ProjectReference Include="..\..\..\src\persistence\Elsa.Persistence.MongoDb\Elsa.Persistence.MongoDb.csproj" />
+    <ProjectReference Include="..\..\..\src\persistence\Elsa.Persistence.YesSql\Elsa.Persistence.YesSql.csproj" />
     <ProjectReference Include="..\..\..\src\persistence\Elsa.Persistence.EntityFramework\Elsa.Persistence.EntityFramework.Core\Elsa.Persistence.EntityFramework.Core.csproj" />
     <ProjectReference Include="..\..\..\src\persistence\Elsa.Persistence.EntityFramework\Elsa.Persistence.EntityFramework.Sqlite\Elsa.Persistence.EntityFramework.Sqlite.csproj" />
   </ItemGroup>
-=======
-    <ItemGroup>
-      <ProjectReference Include="..\..\..\src\core\Elsa\Elsa.csproj" />
-      <ProjectReference Include="..\..\shared\Elsa.Testing.Shared\Elsa.Testing.Shared.csproj" />
-      <ProjectReference Include="..\..\..\src\activities\Elsa.Activities.Temporal.Common\Elsa.Activities.Temporal.Common.csproj" />
-      <ProjectReference Include="..\..\..\src\activities\Elsa.Activities.Temporal.Hangfire\Elsa.Activities.Temporal.Hangfire.csproj" />
-      <ProjectReference Include="..\..\..\src\activities\Elsa.Activities.Temporal.Quartz\Elsa.Activities.Temporal.Quartz.csproj" />
-      <ProjectReference Include="..\..\..\src\persistence\Elsa.Persistence.MongoDb\Elsa.Persistence.MongoDb.csproj" />
-      <ProjectReference Include="..\..\..\src\persistence\Elsa.Persistence.YesSql\Elsa.Persistence.YesSql.csproj" />
-      <ProjectReference Include="..\..\..\src\persistence\Elsa.Persistence.EntityFramework\Elsa.Persistence.EntityFramework.Core\Elsa.Persistence.EntityFramework.Core.csproj" />
-      <ProjectReference Include="..\..\..\src\persistence\Elsa.Persistence.EntityFramework\Elsa.Persistence.EntityFramework.Sqlite\Elsa.Persistence.EntityFramework.Sqlite.csproj" />
-    </ItemGroup>
->>>>>>> 2320d216
 
 </Project>
--- conflicted
+++ resolved
@@ -11,17 +11,10 @@
     public class WorkflowBuilderTests
     {
         [Theory(DisplayName = "The Build method should return a workflow blueprint with the WorkflowBurst persistence behaviour if no behaviour was specified"), AutoMoqData]
-<<<<<<< HEAD
         public void BuildShouldReturnWorkflowBlueprintWithWorkflowBurstPersistenceBehaviourIfNoBehaviourSpecified([WithAutofixtureResolution, Frozen] IServiceProvider serviceProvider,
-                                                                                                                  WorkflowBuilder sut,
-                                                                                                                  string idPrefix)
-=======
-        public void BuildShouldReturnWorkflowBlueprintWithWorkflowBurstPersistenceBehaviourIfNoBehaviourSpecified(
-            [AutofixtureServiceProvider] IServiceProvider serviceProvider,
             IIdGenerator idGenerator,
             IGetsStartActivitiesForCompositeActivityBlueprint getsStartActivitiesForCompositeActivityBlueprint,
             string idPrefix)
->>>>>>> 0dc2dd08
         {
             var workflow = new NoOpWorkflow();
             var sut = new WorkflowBuilder(idGenerator, serviceProvider, getsStartActivitiesForCompositeActivityBlueprint);

--- conflicted
+++ resolved
@@ -11,18 +11,10 @@
     public class WorkflowExecutionContextForWorkflowBlueprintFactoryTests
     {
         [Theory(DisplayName = "The CreateWorkflowExecutionContextAsync method returns an execution context using the blueprint, an instance and the service provider"), AutoMoqData]
-<<<<<<< HEAD
         public async Task CreateWorkflowExecutionContextAsyncReturnsContextWithBlueprintInstanceAndServiceProvider([WithAutofixtureResolution] IServiceProvider serviceProvider,
-                                                                                                                   IWorkflowFactory workflowFactory,
-                                                                                                                   IWorkflowBlueprint workflowBlueprint,
-                                                                                                                   [OmitOnRecursion] WorkflowInstance instance)
-=======
-        public async Task CreateWorkflowExecutionContextAsyncReturnsContextWithBlueprintInstanceAndServiceProvider(
-            [AutofixtureServiceProvider] IServiceProvider serviceProvider,
             IWorkflowFactory workflowFactory,
             IWorkflowBlueprint workflowBlueprint,
             [OmitOnRecursion] WorkflowInstance instance)
->>>>>>> 0dc2dd08
         {
             var sut = new WorkflowExecutionContextForWorkflowBlueprintFactory(serviceProvider, workflowFactory);
             Mock.Get(workflowFactory)

--- conflicted
+++ resolved
@@ -1,4 +1,4 @@
-﻿<Project Sdk="Microsoft.NET.Sdk">
+<Project Sdk="Microsoft.NET.Sdk">
 
     <PropertyGroup>
         <TargetFramework>net8.0</TargetFramework>
@@ -14,15 +14,9 @@
     </ItemGroup>
 
     <ItemGroup>
-<<<<<<< HEAD
         <ProjectReference Include="..\..\..\src\bundles\Elsa.Server.Web\Elsa.Server.Web.csproj"/>
         <ProjectReference Include="..\..\..\src\clients\Elsa.Api.Client\Elsa.Api.Client.csproj"/>
         <ProjectReference Include="..\..\..\src\common\Elsa.Testing.Shared.Component\Elsa.Testing.Shared.Component.csproj" />
-=======
-        <ProjectReference Include="..\..\..\src\bundles\Elsa.Server.Web\Elsa.Server.Web.csproj" />
-        <ProjectReference Include="..\..\..\src\clients\Elsa.Api.Client\Elsa.Api.Client.csproj" />
-        <ProjectReference Include="..\..\..\src\common\Elsa.Testing.Shared\Elsa.Testing.Shared.csproj" />
->>>>>>> 218f3b46
         <ProjectReference Include="..\..\..\src\modules\Elsa.Caching.Distributed.MassTransit\Elsa.Caching.Distributed.MassTransit.csproj" />
     </ItemGroup>
 

--- conflicted
+++ resolved
@@ -1,4 +1,4 @@
-﻿using System.Net.Http.Headers;
+using System.Net.Http.Headers;
 using System.Reflection;
 using Elsa.Alterations.Extensions;
 using Elsa.Common.Contracts;
@@ -17,13 +17,7 @@
 using Elsa.Workflows.ComponentTests.Consumers;
 using Elsa.Workflows.ComponentTests.Helpers.Materializers;
 using Elsa.Workflows.ComponentTests.Helpers.Services;
-<<<<<<< HEAD
 using Elsa.Workflows.Runtime.Distributed.Extensions;
-=======
-using Elsa.Workflows.ComponentTests.Helpers.WorkflowProviders;
-using Elsa.Workflows.ComponentTests.Services;
-using Elsa.Workflows.Management.Contracts;
->>>>>>> e5ba9a8a
 using FluentStorage;
 using Hangfire.Annotations;
 using Microsoft.AspNetCore.Hosting;
@@ -126,15 +120,6 @@
 
         builder.ConfigureTestServices(services =>
         {
-<<<<<<< HEAD
-            services.AddSingleton<ISignalManager, SignalManager>();
-            services.AddSingleton<IWorkflowEvents, WorkflowEvents>();
-            services.AddSingleton<IWorkflowDefinitionEvents, WorkflowDefinitionEvents>();
-            services.AddSingleton<ITriggerChangeTokenSignalEvents, TriggerChangeTokenSignalEvents>();
-            services.AddScoped<ITenantResolutionStrategy, TestTenantResolutionStrategy>();
-            services.AddNotificationHandlersFrom<WorkflowServer>();
-            services.AddNotificationHandlersFrom<WorkflowEventHandlers>();
-=======
             services
                 .AddSingleton<ISignalManager, SignalManager>()
                 .AddSingleton<IWorkflowEvents, WorkflowEvents>()
@@ -143,8 +128,8 @@
                 .AddScoped<IWorkflowMaterializer, TestWorkflowMaterializer>()
                 .AddNotificationHandlersFrom<WorkflowServer>()
                 .AddWorkflowDefinitionProvider<TestWorkflowProvider>()
+                .AddNotificationHandlersFrom<WorkflowEventHandlers>()
                 ;
->>>>>>> e5ba9a8a
         });
     }
 

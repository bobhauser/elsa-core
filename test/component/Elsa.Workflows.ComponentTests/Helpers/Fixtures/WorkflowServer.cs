﻿using System.Net.Http.Headers;
using System.Reflection;
using Elsa.Alterations.Extensions;
using Elsa.Common.Contracts;
using Elsa.EntityFrameworkCore.Extensions;
using Elsa.EntityFrameworkCore.Modules.Alterations;
using Elsa.EntityFrameworkCore.Modules.Identity;
using Elsa.EntityFrameworkCore.Modules.Management;
using Elsa.EntityFrameworkCore.Modules.Runtime;
using Elsa.Extensions;
using Elsa.Identity.Providers;
using Elsa.MassTransit.Extensions;
using Elsa.Tenants.Extensions;
using Elsa.Testing.Shared;
using Elsa.Testing.Shared.Handlers;
using Elsa.Testing.Shared.Services;
using Elsa.Workflows.ComponentTests.Consumers;
using Elsa.Workflows.ComponentTests.Helpers.Services;
<<<<<<< HEAD
using Elsa.Workflows.Runtime.Distributed.Extensions;
=======
using Elsa.Workflows.ComponentTests.Services;
>>>>>>> 218f3b46
using FluentStorage;
using Hangfire.Annotations;
using Microsoft.AspNetCore.Hosting;
using Microsoft.AspNetCore.Mvc.Testing;
using Microsoft.AspNetCore.TestHost;
using Microsoft.Extensions.DependencyInjection;
using Refit;
using static Elsa.Api.Client.RefitSettingsHelper;

namespace Elsa.Workflows.ComponentTests.Helpers.Fixtures;

[UsedImplicitly]
public class WorkflowServer(Infrastructure infrastructure, string url) : WebApplicationFactory<Program>
{
    public TClient CreateApiClient<TClient>()
    {
        var client = CreateClient();
        client.BaseAddress = new Uri(client.BaseAddress!, "/elsa/api");
        client.Timeout = TimeSpan.FromMinutes(1);
        return RestService.For<TClient>(client, CreateRefitSettings());
    }

    public HttpClient CreateHttpWorkflowClient()
    {
        var client = CreateClient();
        client.BaseAddress = new Uri(client.BaseAddress!, "/workflows/");
        client.Timeout = TimeSpan.FromMinutes(1);
        return client;
    }

    protected override void ConfigureWebHost(IWebHostBuilder builder)
    {
        var dbConnectionString = infrastructure.DbContainer.GetConnectionString();
        var rabbitMqConnectionString = infrastructure.RabbitMqContainer.GetConnectionString();

        builder.UseUrls(url);

        if (Program.ConfigureForTest == null)
        {
            Program.ConfigureForTest = elsa =>
            {
                elsa.AddWorkflowsFrom<WorkflowServer>();
                elsa.AddActivitiesFrom<WorkflowServer>();
                elsa.UseDefaultAuthentication(defaultAuthentication => defaultAuthentication.UseAdminApiKey());
                elsa.UseFluentStorageProvider(sp =>
                {
                    var assemblyLocation = Assembly.GetExecutingAssembly().Location;
                    var assemblyDirectory = Path.GetDirectoryName(assemblyLocation)!;
                    var workflowsDirectorySegments = new[]
                    {
                        assemblyDirectory, "Scenarios"
                    };
                    var workflowsDirectory = Path.Join(workflowsDirectorySegments);
                    return StorageFactory.Blobs.DirectoryFiles(workflowsDirectory);
                });
                elsa.UseMassTransit(massTransit =>
                {
                    massTransit.UseRabbitMq(rabbitMqConnectionString);
                    massTransit.AddConsumer<WorkflowDefinitionEventConsumer>("elsa-test-workflow-definition-updates", true);
                    massTransit.AddConsumer<TriggerChangeTokenSignalConsumer>("elsa-test-change-token-signal", true);
                });
                elsa.UseIdentity(identity => identity.UseEntityFrameworkCore(ef => ef.UsePostgreSql(dbConnectionString)));
                elsa.UseWorkflowManagement(management =>
                {
                    management.UseEntityFrameworkCore(ef => ef.UsePostgreSql(dbConnectionString));
                    management.UseMassTransitDispatcher();
                    management.UseCache();
                });
                elsa.UseWorkflowRuntime(runtime =>
                {
                    runtime.UseEntityFrameworkCore(ef => ef.UsePostgreSql(dbConnectionString));
                    runtime.UseCache();
                    runtime.UseMassTransitDispatcher();
                    //runtime.UseProtoActor();
                    runtime.UseDistributedRuntime();
                });
                elsa.UseAlterations(alterations =>
                {
                    alterations.UseEntityFrameworkCore(ef => ef.UsePostgreSql(dbConnectionString));
                });
                elsa.UseHttp(http =>
                {
                    http.UseCache();
                });
                elsa.UseTenants(tenants =>
                {
                    tenants.UseTenantsProvider(_ => new TestTenantsProvider("Tenant1", "Tenant2"));
                    tenants.TenantsOptions = options => options.TenantResolutionPipelineBuilder.Append<TestTenantResolutionStrategy>();
                });
                elsa.UseJavaScript(options =>
                {
                    options.AllowClrAccess = true;
                    options.ConfigureEngine(engine =>
                    {
                        engine.SetValue("getStaticValue", () => StaticValueHolder.Value);
                    });
                });
            };
        }

        builder.ConfigureTestServices(services =>
        {
            services.AddSingleton<ISignalManager, SignalManager>();
            services.AddSingleton<IWorkflowEvents, WorkflowEvents>();
            services.AddSingleton<IWorkflowDefinitionEvents, WorkflowDefinitionEvents>();
            services.AddSingleton<ITriggerChangeTokenSignalEvents, TriggerChangeTokenSignalEvents>();
            services.AddScoped<ITenantResolutionStrategy, TestTenantResolutionStrategy>();
            services.AddNotificationHandlersFrom<WorkflowServer>();
            services.AddNotificationHandlersFrom<WorkflowEventHandlers>();
        });
    }

    protected override void ConfigureClient(HttpClient client)
    {
        client.DefaultRequestHeaders.Authorization = new AuthenticationHeaderValue("ApiKey", AdminApiKeyProvider.DefaultApiKey);
    }
}<|MERGE_RESOLUTION|>--- conflicted
+++ resolved
@@ -1,4 +1,4 @@
-﻿using System.Net.Http.Headers;
+using System.Net.Http.Headers;
 using System.Reflection;
 using Elsa.Alterations.Extensions;
 using Elsa.Common.Contracts;
@@ -16,11 +16,7 @@
 using Elsa.Testing.Shared.Services;
 using Elsa.Workflows.ComponentTests.Consumers;
 using Elsa.Workflows.ComponentTests.Helpers.Services;
-<<<<<<< HEAD
-using Elsa.Workflows.Runtime.Distributed.Extensions;
-=======
 using Elsa.Workflows.ComponentTests.Services;
->>>>>>> 218f3b46
 using FluentStorage;
 using Hangfire.Annotations;
 using Microsoft.AspNetCore.Hosting;
@@ -97,6 +93,14 @@
                     //runtime.UseProtoActor();
                     runtime.UseDistributedRuntime();
                 });
+                elsa.UseJavaScript(options =>
+                {
+                    options.AllowClrAccess = true;
+                    options.ConfigureEngine(engine =>
+                    {
+                        engine.SetValue("getStaticValue", () => StaticValueHolder.Value);
+                    });
+                });
                 elsa.UseAlterations(alterations =>
                 {
                     alterations.UseEntityFrameworkCore(ef => ef.UsePostgreSql(dbConnectionString));
@@ -109,14 +113,6 @@
                 {
                     tenants.UseTenantsProvider(_ => new TestTenantsProvider("Tenant1", "Tenant2"));
                     tenants.TenantsOptions = options => options.TenantResolutionPipelineBuilder.Append<TestTenantResolutionStrategy>();
-                });
-                elsa.UseJavaScript(options =>
-                {
-                    options.AllowClrAccess = true;
-                    options.ConfigureEngine(engine =>
-                    {
-                        engine.SetValue("getStaticValue", () => StaticValueHolder.Value);
-                    });
                 });
             };
         }

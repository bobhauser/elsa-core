﻿using Elsa.Common.Models;
using Elsa.Testing.Shared;
using Elsa.Testing.Shared.Services;
using Elsa.Workflows.ComponentTests.Helpers;
using Elsa.Workflows.ComponentTests.Scenarios.BulkDispatchWorkflows.Workflows;
using Elsa.Workflows.Models;
using Elsa.Workflows.Runtime;
using Elsa.Workflows.Runtime.Messages;
using Microsoft.Extensions.DependencyInjection;

namespace Elsa.Workflows.ComponentTests.Scenarios.BulkDispatchWorkflows;

public class BulkDispatchWorkflowsTests : AppComponentTest
{
    private readonly WorkflowEvents _workflowEvents;
    private readonly SignalManager _signalManager;
    private readonly IWorkflowRuntime _workflowRuntime;
    private static readonly object GreetEmployeesWorkflowCompletedSignal = new();

    public BulkDispatchWorkflowsTests(App app) : base(app)
    {
        _workflowRuntime = Scope.ServiceProvider.GetRequiredService<IWorkflowRuntime>();
        _workflowEvents = Scope.ServiceProvider.GetRequiredService<WorkflowEvents>();
        _signalManager = Scope.ServiceProvider.GetRequiredService<SignalManager>();
        _workflowEvents.WorkflowInstanceSaved += OnWorkflowInstanceSaved;
    }
    
    /// Dispatches and waits for child workflows to complete.
    [Fact]
    public async Task DispatchAndWaitWorkflow_ShouldWaitForChildWorkflowToComplete()
    {
<<<<<<< HEAD
        var workflowClient = await _workflowRuntime.CreateClientAsync();
        await workflowClient.CreateInstanceAsync(new CreateWorkflowInstanceRequest
        {
            WorkflowDefinitionHandle = WorkflowDefinitionHandle.ByDefinitionId(GreetEmployeesWorkflow.DefinitionId, VersionOptions.Published)
        });
        await workflowClient.RunInstanceAsync(RunWorkflowInstanceRequest.Empty);
        var parentWorkflowInstanceArgs = await _signalManager.WaitAsync<WorkflowInstanceSavedEventArgs>(ParentWorkflowCompletedSignal);
=======
        await _workflowRuntime.StartWorkflowAsync(GreetEmployeesWorkflow.DefinitionId);
        var parentWorkflowInstanceArgs = await _signalManager.WaitAsync<WorkflowInstanceSavedEventArgs>(GreetEmployeesWorkflowCompletedSignal);
>>>>>>> 52516aa0
        
        Assert.Equal(WorkflowStatus.Finished, parentWorkflowInstanceArgs.WorkflowInstance.Status);
    }
    
    /// <summary>
    /// Individual items are sent as input to child workflows.
    /// </summary>
    [Fact]
    public async Task DispatchWorkflows_ChildWorkflowsShouldReceiveCurrentItem()
    {
        await _workflowRuntime.StartWorkflowAsync(MixFruitsWorkflow.DefinitionId);
        await _signalManager.WaitAsync("Apple");
        await _signalManager.WaitAsync("Banana");
        await _signalManager.WaitAsync("Cherry");
    }

    private void OnWorkflowInstanceSaved(object? sender, WorkflowInstanceSavedEventArgs e)
    {
        if(e.WorkflowInstance.Status != WorkflowStatus.Finished)
            return;
        
        if(e.WorkflowInstance.DefinitionId == GreetEmployeesWorkflow.DefinitionId)
            _signalManager.Trigger(GreetEmployeesWorkflowCompletedSignal, e);
    }

    protected override void OnDispose()
    {
        _workflowEvents.WorkflowInstanceSaved -= OnWorkflowInstanceSaved;
    }
}<|MERGE_RESOLUTION|>--- conflicted
+++ resolved
@@ -1,4 +1,4 @@
-﻿using Elsa.Common.Models;
+using Elsa.Common.Models;
 using Elsa.Testing.Shared;
 using Elsa.Testing.Shared.Services;
 using Elsa.Workflows.ComponentTests.Helpers;
@@ -29,18 +29,13 @@
     [Fact]
     public async Task DispatchAndWaitWorkflow_ShouldWaitForChildWorkflowToComplete()
     {
-<<<<<<< HEAD
         var workflowClient = await _workflowRuntime.CreateClientAsync();
         await workflowClient.CreateInstanceAsync(new CreateWorkflowInstanceRequest
         {
             WorkflowDefinitionHandle = WorkflowDefinitionHandle.ByDefinitionId(GreetEmployeesWorkflow.DefinitionId, VersionOptions.Published)
         });
         await workflowClient.RunInstanceAsync(RunWorkflowInstanceRequest.Empty);
-        var parentWorkflowInstanceArgs = await _signalManager.WaitAsync<WorkflowInstanceSavedEventArgs>(ParentWorkflowCompletedSignal);
-=======
-        await _workflowRuntime.StartWorkflowAsync(GreetEmployeesWorkflow.DefinitionId);
         var parentWorkflowInstanceArgs = await _signalManager.WaitAsync<WorkflowInstanceSavedEventArgs>(GreetEmployeesWorkflowCompletedSignal);
->>>>>>> 52516aa0
         
         Assert.Equal(WorkflowStatus.Finished, parentWorkflowInstanceArgs.WorkflowInstance.Status);
     }

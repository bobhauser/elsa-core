--- conflicted
+++ resolved
@@ -49,11 +49,7 @@
         Assert.True(output2IsIncluded);
     }
     
-<<<<<<< HEAD
-    [Fact(Skip = "Although the scenario works reliably, for some reason the test fails, most of the time, when run from the CLI and not using the IDE (Rider).")]
-=======
     [Fact(Skip = "Although this functionality works in practice, the component test fails from time to time for no clear reason (yet).")]
->>>>>>> ed6a20fd
     public async Task WorkflowAsActivityInternal_ShouldHonorSettings_WhenExecuting()
     {
         await ExecuteWorkflowAsync("input-output-logging-3");

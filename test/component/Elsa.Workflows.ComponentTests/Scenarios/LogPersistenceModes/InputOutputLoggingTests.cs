﻿using Elsa.Api.Client.Resources.WorkflowDefinitions.Contracts;
using Elsa.Api.Client.Resources.WorkflowDefinitions.Models;
using Elsa.Api.Client.Resources.WorkflowInstances.Models;
using Elsa.Common.Entities;
using Elsa.Testing.Shared.Extensions;
using Elsa.Workflows.Activities;
using Elsa.Workflows.ComponentTests.Helpers;
using Elsa.Workflows.Helpers;
using Elsa.Workflows.Runtime;
using Elsa.Workflows.Runtime.Entities;
using Elsa.Workflows.Runtime.Filters;
using Elsa.Workflows.Runtime.OrderDefinitions;
using Microsoft.Extensions.DependencyInjection;
using Open.Linq.AsyncExtensions;

namespace Elsa.Workflows.ComponentTests.Scenarios.LogPersistenceModes;

public class InputOutputLoggingTests(App app) : AppComponentTest(app)
{
    [Theory]
    [InlineData("input-output-logging-1", true, false, true, false)]
    [InlineData("input-output-logging-2", true, false, true, false)]
    public async Task Workflow_ShouldHonorSettings_WhenExecuting(string workflowDefinitionId, params bool[] shouldBeIncludedArray)
    {
        var workflowState = await ExecuteWorkflowAsync(workflowDefinitionId);
        var workflowInstanceId = workflowState.Id;
        var writeLineActivityTypeName = ActivityTypeNameHelper.GenerateTypeName<WriteLine>();
        var activityExecutionRecords = await GetActivityExecutionRecordsAsync(workflowInstanceId, x => x.ActivityType == writeLineActivityTypeName).ToList();

        for (var i = 0; i < shouldBeIncludedArray.Length; i++)
        {
            var activityExecutionRecord = activityExecutionRecords[i];
            var shouldBeIncluded = shouldBeIncludedArray[i];
            var isIncluded = activityExecutionRecord.ActivityState!.ContainsKey(nameof(WriteLine.Text));
            Assert.Equal(shouldBeIncluded, isIncluded);
        }
    }

    [Fact]
    public async Task WorkflowAsActivity_ShouldHonorSettings_WhenExecuting()
    {
        await ExecuteWorkflowAsync("input-output-logging-3");
        var activityExecutionRecord = await GetRecordByActivityNameAsync("InputOutputLogging3-Child1");
        var output1IsIncluded = activityExecutionRecord.Outputs!.ContainsKey("Output1");
        var output2IsIncluded = activityExecutionRecord.Outputs!.ContainsKey("Output2");

        Assert.True(output1IsIncluded);
        Assert.True(output2IsIncluded);
    }
    
    [Fact]
    public async Task WorkflowAsActivityInternal_ShouldHonorSettings_WhenExecuting()
    {
        await ExecuteWorkflowAsync("input-output-logging-3");
        var setOutput1Record = await GetRecordByActivityNameAsync("SetOutput1");
        var setOutput2Record = await GetRecordByActivityNameAsync("SetOutput2");
        var output1IsIncluded = setOutput1Record.ActivityState!.ContainsKey("OutputName");
        var output2IsIncluded = setOutput2Record.ActivityState!.ContainsKey("OutputName");

        Assert.False(output1IsIncluded);
        Assert.True(output2IsIncluded);
    }

    private async Task<WorkflowState> ExecuteWorkflowAsync(string workflowDefinitionId)
    {
        var client = WorkflowServer.CreateApiClient<IExecuteWorkflowApi>();
        using var response = await client.ExecuteAsync(workflowDefinitionId);
<<<<<<< HEAD
        var model = await response.ReadAsJsonAsync<ExecuteResponse>();
=======
        var model = await response.ReadAsJsonAsync<Response>(WorkflowServer.Services);
>>>>>>> 83238e99
        return model.WorkflowState;
    }

    private Task<IEnumerable<ActivityExecutionRecord>> GetActivityExecutionRecordsAsync(string workflowInstanceId, Func<ActivityExecutionRecord, bool> predicate)
    {
        var activityExecutionRecordFilter = new ActivityExecutionRecordFilter
        {
            WorkflowInstanceId = workflowInstanceId,
        };
        return GetActivityExecutionRecordsAsync(activityExecutionRecordFilter, predicate);
    }

    private Task<ActivityExecutionRecord> GetRecordByActivityNameAsync(string name)
    {
        var filter = new ActivityExecutionRecordFilter
        {
            Name = name
        };
        return GetActivityExecutionRecordAsync(filter);
    }

    private async Task<IEnumerable<ActivityExecutionRecord>> GetActivityExecutionRecordsAsync(ActivityExecutionRecordFilter filter, Func<ActivityExecutionRecord, bool>? predicate = null)
    {
        var activityExecutionStore = Scope.ServiceProvider.GetRequiredService<IActivityExecutionStore>();
        var orderBy = new ActivityExecutionRecordOrder<DateTimeOffset>(x => x.StartedAt, OrderDirection.Ascending);
        var activityExecutionRecords = await activityExecutionStore.FindManyAsync(filter, orderBy);
        return predicate == null ? activityExecutionRecords : activityExecutionRecords.Where(predicate);
    }

    private async Task<ActivityExecutionRecord> GetActivityExecutionRecordAsync(ActivityExecutionRecordFilter filter)
    {
        var activityExecutionStore = Scope.ServiceProvider.GetRequiredService<IActivityExecutionStore>();
        var result = await activityExecutionStore.FindAsync(filter);
        
        if(result == null)
            throw new InvalidOperationException($"Activity execution record not found.");
        
        return result;
    }
}<|MERGE_RESOLUTION|>--- conflicted
+++ resolved
@@ -1,4 +1,4 @@
-﻿using Elsa.Api.Client.Resources.WorkflowDefinitions.Contracts;
+using Elsa.Api.Client.Resources.WorkflowDefinitions.Contracts;
 using Elsa.Api.Client.Resources.WorkflowDefinitions.Models;
 using Elsa.Api.Client.Resources.WorkflowInstances.Models;
 using Elsa.Common.Entities;
@@ -65,11 +65,7 @@
     {
         var client = WorkflowServer.CreateApiClient<IExecuteWorkflowApi>();
         using var response = await client.ExecuteAsync(workflowDefinitionId);
-<<<<<<< HEAD
-        var model = await response.ReadAsJsonAsync<ExecuteResponse>();
-=======
         var model = await response.ReadAsJsonAsync<Response>(WorkflowServer.Services);
->>>>>>> 83238e99
         return model.WorkflowState;
     }
 

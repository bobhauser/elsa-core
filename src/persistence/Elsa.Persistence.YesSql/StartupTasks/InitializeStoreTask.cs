--- conflicted
+++ resolved
@@ -46,6 +46,7 @@
             {
                 builder
                     .CreateMapIndexTable(nameof(WorkflowDefinitionIndex), table => table
+                            .Column<string>("VersionId")
                         .Column<string>("WorkflowDefinitionId")
                         .Column<int>("Version")
                         .Column<bool>("IsPublished")
@@ -82,40 +83,9 @@
 
                 using (var transaction = connection.BeginTransaction(store.Configuration.IsolationLevel))
                 {
-<<<<<<< HEAD
-                    new SchemaBuilder(store.Configuration, transaction, false)
-                        .CreateMapIndexTable(nameof(WorkflowDefinitionIndex), table => table
-                            .Column<string>("VersionId")
-                            .Column<string>("WorkflowDefinitionId")
-                            .Column<int>("Version")
-                            .Column<bool>("IsPublished")
-                            .Column<bool>("IsLatest")
-                            .Column<bool>("IsDisabled")
-                        )
-                        .CreateMapIndexTable(nameof(WorkflowDefinitionStartActivitiesIndex), table => table
-                            .Column<string>("StartActivityId")
-                            .Column<string>("StartActivityType")
-                            .Column<bool>("IsDisabled")
-                        )
-                        .CreateMapIndexTable(nameof(WorkflowInstanceIndex), table => table
-                            .Column<string>("WorkflowInstanceId")
-                            .Column<string>("WorkflowDefinitionId")
-                            .Column<string>("CorrelationId")
-                            .Column<string>("WorkflowStatus")
-                            .Column<DateTime>("CreatedAt")
-                        )
-                        .CreateMapIndexTable(nameof(WorkflowInstanceBlockingActivitiesIndex), table => table
-                            .Column<string>("ActivityId")
-                            .Column<string>("ActivityType")
-                            .Column<string>("CorrelationId")
-                            .Column<string>("WorkflowStatus")
-                            .Column<DateTime>("CreatedAt")
-                        );
-=======
                     var schemaBuilder = new SchemaBuilder(store.Configuration, transaction, false);
 
                     builder(schemaBuilder);
->>>>>>> 0fbb47ff
 
                     transaction.Commit();
                 }

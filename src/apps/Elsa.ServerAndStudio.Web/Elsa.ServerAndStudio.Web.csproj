--- conflicted
+++ resolved
@@ -1,56 +1,5 @@
-﻿<Project Sdk="Microsoft.NET.Sdk.Web">
+<Project Sdk="Microsoft.NET.Sdk.Web">
 
-<<<<<<< HEAD
-=======
-    <PropertyGroup>
-        <TargetFramework>net9.0</TargetFramework>
-        <DockerDefaultTargetOS>Linux</DockerDefaultTargetOS>
-        <IsPackable>false</IsPackable>
-    </PropertyGroup>
-
-    <ItemGroup>
-        <ProjectReference Include="..\..\modules\Elsa.Agents.Persistence.EntityFrameworkCore.MySql\Elsa.Agents.Persistence.EntityFrameworkCore.MySql.csproj" Condition=" '$(TargetFramework)' != 'net9.0' " />
-        <ProjectReference Include="..\..\modules\Elsa.Connections.Api\Elsa.Connections.Api.csproj" />
-        <ProjectReference Include="..\..\modules\Elsa.Connections.Core\Elsa.Connections.Core.csproj" />
-        <ProjectReference Include="..\..\modules\Elsa.Connections.Persistence.EntityFrameworkCore.Sqlite\Elsa.Connections.Persistence.EntityFrameworkCore.Sqlite.csproj" />
-        <ProjectReference Include="..\..\modules\Elsa.Connections.Persistence.EntityFrameworkCore\Elsa.Connections.Persistence.EntityFrameworkCore.csproj" />
-        <ProjectReference Include="..\..\modules\Elsa.EntityFrameworkCore.PostgreSql\Elsa.EntityFrameworkCore.PostgreSql.csproj" />
-        <ProjectReference Include="..\..\modules\Elsa.EntityFrameworkCore.SqlServer\Elsa.EntityFrameworkCore.SqlServer.csproj" />
-        <ProjectReference Include="..\..\modules\Elsa.IO.Http\Elsa.IO.Http.csproj" />
-        <ProjectReference Include="..\..\modules\Elsa.JavaScript.Libraries\Elsa.JavaScript.Libraries.csproj" />
-        <ProjectReference Include="..\..\modules\Elsa.Quartz.EntityFrameworkCore.PostgreSql\Elsa.Quartz.EntityFrameworkCore.PostgreSql.csproj" />
-        <ProjectReference Include="..\..\modules\Elsa.Quartz.EntityFrameworkCore.SqlServer\Elsa.Quartz.EntityFrameworkCore.SqlServer.csproj" />
-        <ProjectReference Include="..\..\modules\Elsa.Secrets.Persistence.EntityFrameworkCore.PostgreSql\Elsa.Secrets.Persistence.EntityFrameworkCore.PostgreSql.csproj" />
-        <ProjectReference Include="..\..\modules\Elsa\Elsa.csproj"/>
-        <ProjectReference Include="..\..\modules\Elsa.Caching.Distributed.MassTransit\Elsa.Caching.Distributed.MassTransit.csproj" />
-        <ProjectReference Include="..\..\modules\Elsa.Caching.Distributed\Elsa.Caching.Distributed.csproj" />
-        <ProjectReference Include="..\..\modules\Elsa.CSharp\Elsa.CSharp.csproj"/>
-        <ProjectReference Include="..\..\modules\Elsa.Email\Elsa.Email.csproj"/>
-        <ProjectReference Include="..\..\modules\Elsa.EntityFrameworkCore.MySql\Elsa.EntityFrameworkCore.MySql.csproj" Condition=" '$(TargetFramework)' != 'net9.0' " />
-        <ProjectReference Include="..\..\modules\Elsa.EntityFrameworkCore.Sqlite\Elsa.EntityFrameworkCore.Sqlite.csproj"/>
-        <ProjectReference Include="..\..\modules\Elsa.Hangfire\Elsa.Hangfire.csproj"/>
-        <ProjectReference Include="..\..\modules\Elsa.Http\Elsa.Http.csproj"/>
-        <ProjectReference Include="..\..\modules\Elsa.Identity\Elsa.Identity.csproj"/>
-        <ProjectReference Include="..\..\modules\Elsa.IO.Compression\Elsa.IO.Compression.csproj"/>
-        <ProjectReference Include="..\..\modules\Elsa.Liquid\Elsa.Liquid.csproj"/>
-        <ProjectReference Include="..\..\modules\Elsa.EntityFrameworkCore\Elsa.EntityFrameworkCore.csproj"/>
-        <ProjectReference Include="..\..\modules\Elsa.MassTransit.AzureServiceBus\Elsa.MassTransit.AzureServiceBus.csproj"/>
-        <ProjectReference Include="..\..\modules\Elsa.MassTransit.RabbitMq\Elsa.MassTransit.RabbitMq.csproj"/>
-        <ProjectReference Include="..\..\modules\Elsa.MassTransit\Elsa.MassTransit.csproj"/>
-        <ProjectReference Include="..\..\modules\Elsa.Workflows.Runtime.ProtoActor\Elsa.Workflows.Runtime.ProtoActor.csproj" />
-        <ProjectReference Include="..\..\modules\Elsa.Python\Elsa.Python.csproj"/>
-        <ProjectReference Include="..\..\modules\Elsa.Quartz\Elsa.Quartz.csproj"/>
-        <ProjectReference Include="..\..\modules\Elsa.Webhooks\Elsa.Webhooks.csproj"/>
-        <ProjectReference Include="..\..\modules\Elsa.Workflows.Api\Elsa.Workflows.Api.csproj"/>
-        <ProjectReference Include="..\ElsaStudioWebAssembly\ElsaStudioWebAssembly.csproj"/>
-    </ItemGroup>
-
-    <ItemGroup>
-        <PackageReference Include="Microsoft.AspNetCore.Components.WebAssembly.Server"/>
-        <PackageReference Include="Proto.Persistence.Sqlite"/>
-    </ItemGroup>
-
->>>>>>> 876c76e4
     <ItemGroup>
 		<PackageReference Include="Microsoft.AspNetCore.Components.WebAssembly.Server" />
 	</ItemGroup>

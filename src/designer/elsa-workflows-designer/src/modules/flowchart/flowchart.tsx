--- conflicted
+++ resolved
@@ -257,11 +257,7 @@
 
   @Method()
   async import(root: Activity): Promise<void> {
-<<<<<<< HEAD
-    return await this.importInternal(root);
-=======
     await this.importInternal(root);
->>>>>>> 06aee918
   }
 
   @Method()

--- conflicted
+++ resolved
@@ -34,12 +34,8 @@
   },
   "dependencies": {
     "@fullhuman/postcss-purgecss": "^4.0.3",
-<<<<<<< HEAD
     "@microsoft/signalr": "^5.0.9",
-    "@stencil/core": "^2.6.0",
-=======
     "@stencil/core": "^2.8.0",
->>>>>>> fa4da6f8
     "@stencil/postcss": "^2.0.0",
     "@stencil/router": "^1.0.1",
     "@stencil/state-tunnel": "^1.0.1",

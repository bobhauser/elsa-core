--- conflicted
+++ resolved
@@ -10,12 +10,9 @@
       'Status': 'Status',
       'Published': 'Published',
       'Draft': 'Draft',
-<<<<<<< HEAD
       'Properties': '{{name}} Properties',
       'ExecuteWorkflow': 'Execute Workflow',
       'UseAsSchema': 'Use as Schema'
-=======
->>>>>>> 691d46c3
     }
   },
   'nl-NL': {
@@ -29,12 +26,9 @@
       'Status': 'Status',
       'Published': 'Published',
       'Draft': 'Draft',
-<<<<<<< HEAD
       'Properties': '{{name}} Properties',
       'ExecuteWorkflow': 'Werkstroom uitvoeren',
       'UseAsSchema': 'Gebruik als schema'
-=======
->>>>>>> 691d46c3
     }
   }
 };
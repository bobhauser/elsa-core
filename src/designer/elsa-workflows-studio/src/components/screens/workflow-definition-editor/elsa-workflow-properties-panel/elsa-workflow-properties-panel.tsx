import {Component, Event, EventEmitter, h, Host, Method, Prop, State, Watch} from '@stencil/core';
import {HubConnection, HubConnectionBuilder} from '@microsoft/signalr';
import {enter, leave} from "el-transition"
import {WorkflowDefinition, WorkflowDefinitionSummary, WorkflowTestActivityMessage} from "../../../../models";
import {i18n} from "i18next";
import {loadTranslations} from "../../../i18n/i18n-loader";
import {resources} from "./localizations";
import {createElsaClient} from "../../../../services";
import Tunnel from "../../../../data/dashboard";
import { isJSDocThisTag } from 'typescript';

interface Tab {
  id: string;
  text: string;
  view: () => any;
}

@Component({
  tag: 'elsa-workflow-properties-panel',
  shadow: false
})
export class ElsaWorkflowPropertiesPanel {

  constructor() {
    this.tabs = [{
      id: 'testProperties',
      text: 'Test Properties',
      view: this.renderTestPropertiesTab
    }, {
      id: 'test',
      text: 'Test',
      view: this.renderTestTab
    }];
  }

  @Prop() workflowDefinition: WorkflowDefinition;
  @Prop() culture: string;
  @Prop() serverUrl: string;
  @Prop() expandButtonPosition = 1;
  @State() publishedVersion: number;
  @State() expanded: boolean;
  @State() selectedTabId: string = 'testProperties';
  @State() hubConnection: HubConnection;
  @Event() testActivityMessageReceived: EventEmitter<WorkflowTestActivityMessage>;

  i18next: i18n;
  signalRConnectionId: string;
  el: HTMLElement;
  tabs: Array<Tab> = [];
  testActivity: WorkflowTestActivityMessage;

  t = (key: string) => this.i18next.t(key);

  @Method()
  async selectTestActivity(message?: WorkflowTestActivityMessage) {
    const messageInternal = !!message ? message : null;
    this.selectTestActivityMessageInternal(messageInternal);
    this.selectedTabId = 'testProperties';
    this.selectedTabId = 'test';
  }

  @Watch('workflowDefinition')
  async workflowDefinitionChangedHandler(newWorkflow: WorkflowDefinition, oldWorkflow: WorkflowDefinition) {
    if (newWorkflow.version !== oldWorkflow.version || newWorkflow.isPublished !== oldWorkflow.isPublished || newWorkflow.isLatest !== oldWorkflow.isLatest)
      await this.loadPublishedVersion();
  }

  async componentWillLoad() {
    this.i18next = await loadTranslations(this.culture, resources);
    await this.loadPublishedVersion();
    this.connectMessageHub();
  }

  private connectMessageHub(): void {
    this.hubConnection = new HubConnectionBuilder()
      .withUrl(this.serverUrl + "/hubs/workflowTest")
      .build();

    this.hubConnection.on('Connected', (message) => {
      this.signalRConnectionId = message;
    });

    this.hubConnection.on('DispatchMessage', (message) => {
      debugger
      this.testActivityMessageReceived.emit(message);
    });

    this.hubConnection.start()
      .then(() => this.hubConnection.invoke("Connecting"))
      .catch((err) => console.log('error while establishing SignalR connection: ' + err));
  }

  onTabClick(e: Event, tab: Tab) {
    e.preventDefault();

    this.selectedTabId = tab.id;
  }

  async onExecuteWorkflowClick() {
    this.testActivityMessageReceived.emit(null);
    const elsaClient = this.createClient();
    await elsaClient.workflowsApi.test(this.workflowDefinition.definitionId, this.workflowDefinition.version, this.signalRConnectionId);
  }

  async onUseAsSchemaClick() {

  }

  selectTestActivityMessageInternal(message?: WorkflowTestActivityMessage) {
    this.testActivity = message;
  }  

  render() {
    return (
      <Host>
        {this.renderPropertiesButton()}
        {this.renderPanel()}
      </Host>
    );
  }

  renderPropertiesButton() {

    const {workflowDefinition, expanded, expandButtonPosition} = this;
    const name = workflowDefinition.name || this.i18next.t("Untitled");
    const expandPositionClass = expandButtonPosition == 1 ? "elsa-right-12" : "elsa-right-28";

    return (
      <button type="button"
              onClick={this.toggle}
              class={`${expanded ? "hidden" : expandPositionClass} workflow-settings-button elsa-fixed elsa-top-20 elsa-inline-flex elsa-items-center elsa-p-2 elsa-rounded-full elsa-border elsa-border-transparent elsa-bg-white shadow elsa-text-gray-400 hover:elsa-text-blue-500 focus:elsa-text-blue-500 hover:elsa-ring-2 hover:elsa-ring-offset-2 hover:elsa-ring-blue-500 focus:elsa-outline-none focus:elsa-ring-2 focus:elsa-ring-offset-2 focus:elsa-ring-blue-500 elsa-z-10`}>
        <svg xmlns="http://www.w3.org/2000/svg" class="elsa-h-8 elsa-w-8" fill="none" viewBox="0 0 24 24"
             stroke="currentColor">
          <path stroke-linecap="round" stroke-linejoin="round" stroke-width="2" d="M11 19l-7-7 7-7m8 14l-7-7 7-7"/>
        </svg>
      </button>   
    );
  }  

  renderPanel() {

    const tabs = this.tabs;
    const selectedTabId = this.selectedTabId;
    const selectedTab = tabs.find(x => x.id === selectedTabId);

    return (
      <section class={`${this.expanded ? '' : 'hidden'} elsa-fixed elsa-top-4 elsa-right-0 elsa-bottom-0 elsa-overflow-hidden`} aria-labelledby="slide-over-title" role="dialog" aria-modal="true">
        <div class="elsa-absolute elsa-inset-0 elsa-overflow-hidden">
          <div class="elsa-absolute elsa-inset-0" aria-hidden="true"/>
          <div class="elsa-fixed elsa-inset-y-0 elsa-top-16 elsa-right-0 max-elsa-w-full elsa-flex">

            <div ref={el => this.el = el}
                data-transition-enter="elsa-transform elsa-transition elsa-ease-in-out elsa-duration-300 sm:elsa-duration-700"
                data-transition-enter-start="elsa-translate-x-full"
                data-transition-enter-end="elsa-translate-x-0"
                data-transition-leave="elsa-transform elsa-transition elsa-ease-in-out elsa-duration-300 sm:elsa-duration-700"
                data-transition-leave-start="elsa-translate-x-0"
                data-transition-leave-end="elsa-translate-x-full"
                class="elsa-w-screen elsa-max-w-lg elsa-h-full">
<<<<<<< HEAD
              <div class="elsa-h-full elsa-flex elsa-flex-col elsa-py-6 elsa-bg-white elsa-shadow-xl elsa-overflow-y-scroll">
                <div class="elsa-px-4 sm:elsa-px-6">
                  <div class="elsa-flex elsa-flex-col elsa-items-end">
                    <div class="elsa-ml-3 h-7 elsa-flex elsa-items-center">
                      <button type="button"
                              onClick={this.toggle}
                              class="workflow-settings-button elsa-absolute elsa-top-4 elsa-left-2 elsa-inline-flex elsa-items-center elsa-p-2 elsa-rounded-full elsa-border elsa-border-transparent elsa-bg-white shadow elsa-text-gray-400 hover:elsa-text-blue-500 focus:elsa-text-blue-500 hover:elsa-ring-2 hover:elsa-ring-offset-2 hover:elsa-ring-blue-500 focus:elsa-outline-none focus:elsa-ring-2 focus:elsa-ring-offset-2 focus:elsa-ring-blue-500 elsa-z-10">
                        <svg xmlns="http://www.w3.org/2000/svg" class="elsa-h-8 elsa-w-8" fill="none" viewBox="0 0 24 24"
                              stroke="currentColor">
                          <path stroke-linecap="round" stroke-linejoin="round" stroke-width="2" d="M13 5l7 7-7 7M5 5l7 7-7 7"/>
                        </svg>
                      </button>
                    </div>
                  </div>              

                  <div>
                    <div>
                      <div class="elsa-border-b elsa-border-gray-200">
                        <nav class="-elsa-mb-px elsa-flex elsa-space-x-8" aria-label="Tabs">
                          {tabs.map(tab => {
                            const className = tab.id == selectedTabId ? 'elsa-border-blue-500 elsa-text-blue-600' : 'elsa-border-transparent elsa-text-gray-500 hover:elsa-text-gray-700 hover:elsa-border-gray-300';
                            return <a href="#" onClick={e => this.onTabClick(e, tab)} class={`${className} elsa-whitespace-nowrap elsa-py-4 elsa-px-1 elsa-border-b-2 elsa-font-medium elsa-text-sm`}>{tab.text}</a>;
                          })}
                        </nav>
=======
                <button type="button"
                        onClick={this.toggle}
                        class="workflow-settings-button elsa-absolute elsa-top-4 elsa-left-2 elsa-inline-flex elsa-items-center elsa-p-2 elsa-rounded-full elsa-border elsa-border-transparent elsa-bg-white shadow elsa-text-gray-400 hover:elsa-text-blue-500 focus:elsa-text-blue-500 hover:elsa-ring-2 hover:elsa-ring-offset-2 hover:elsa-ring-blue-500 focus:elsa-outline-none focus:elsa-ring-2 focus:elsa-ring-offset-2 focus:elsa-ring-blue-500 elsa-z-10">
                  <svg xmlns="http://www.w3.org/2000/svg" class="elsa-h-8 elsa-w-8" fill="none" viewBox="0 0 24 24"
                       stroke="currentColor">
                    <path stroke-linecap="round" stroke-linejoin="round" stroke-width="2"
                          d="M13 5l7 7-7 7M5 5l7 7-7 7"/>
                  </svg>
                </button>
                <div
                  class="elsa-h-full elsa-flex elsa-flex-col elsa-py-6 elsa-bg-white elsa-shadow-xl elsa-overflow-y-scroll elsa-bg-white">
                  <div class="elsa-h-full">
                    <div class="elsa-mt-16 elsa-p-6">
                      <div class="elsa-font-medium elsa-leading-8 elsa-overflow-hidden">
                        <p
                          class="elsa-overflow-ellipsis">{t('Properties', {name: workflowDefinition.displayName || name})}</p>
                      </div>
                      <div>
                        <dl
                          class="elsa-mt-2 elsa-border-t elsa-border-b elsa-border-gray-200 elsa-divide-y elsa-divide-gray-200">
                          <div class="elsa-py-3 elsa-flex elsa-justify-between elsa-text-sm elsa-font-medium">
                            <dt class="elsa-text-gray-500">{t('Name')}</dt>
                            <dd class="elsa-text-gray-900">{name}</dd>
                          </div>
                          <div class="elsa-py-3 elsa-flex elsa-justify-between elsa-text-sm elsa-font-medium">
                            <dt class="elsa-text-gray-500">{t('Id')}</dt>
                            <dd class="elsa-text-gray-900 elsa-break-all">{workflowDefinition.definitionId || '-'}</dd>
                          </div>
                          <div class="elsa-py-3 elsa-flex elsa-justify-between elsa-text-sm elsa-font-medium">
                            <dt class="elsa-text-gray-500">{t('Version')}</dt>
                            <dd class="elsa-text-gray-900">{workflowDefinition.version}</dd>
                          </div>
                          <div class="elsa-py-3 elsa-flex elsa-justify-between elsa-text-sm elsa-font-medium">
                            <dt class="elsa-text-gray-500">{t('PublishedVersion')}</dt>
                            <dd class="elsa-text-gray-900">{this.publishedVersion || '-'}</dd>
                          </div>
                          <div class="elsa-py-3 elsa-flex elsa-justify-between elsa-text-sm elsa-font-medium">
                            <dt class="elsa-text-gray-500">{t('Status')}</dt>
                            <dd
                              class={`${isPublished ? 'elsa-text-green-600' : 'elsa-text-yellow-700'}`}>{isPublished ? t('Published') : t('Draft')}</dd>
                          </div>
                        </dl>
>>>>>>> fa4da6f8
                      </div>
                    </div>
                  </div>

                </div>
                <div class="elsa-mt-6 elsa-relative elsa-flex-1 elsa-px-4 sm:elsa-px-6">
                  <div class="elsa-absolute elsa-inset-0 elsa-px-4 sm:elsa-px-6">
                    {selectedTab.view()}
                  </div>
                </div>
              </div>
            </div>
          </div>
        </div>
      </section>
    );
  }

  renderTestPropertiesTab = () => {

    const t = (x, params?) => this.i18next.t(x, params);
    const {workflowDefinition} = this;
    const name = workflowDefinition.name || this.i18next.t("Untitled");
    const {isPublished} = workflowDefinition;    

    return (
      <div class="elsa-h-full elsa-flex elsa-flex-col elsa-py-6 elsa-bg-white elsa-shadow-xl elsa-overflow-y-scroll elsa-bg-white">
        <div class="elsa-h-full">
          <div class="elsa-mt-16 elsa-p-6">
            <div class="elsa-font-medium elsa-leading-8 elsa-overflow-hidden">
              <p
                class="elsa-overflow-ellipsis">{t('Properties', {name: workflowDefinition.displayName || name})}</p>
            </div>
            <div>
              <dl
                class="elsa-mt-2 elsa-border-t elsa-border-b elsa-border-gray-200 elsa-divide-y elsa-divide-gray-200">
                <div class="elsa-py-3 elsa-flex elsa-justify-between elsa-text-sm elsa-font-medium">
                  <dt class="elsa-text-gray-500">{t('Name')}</dt>
                  <dd class="elsa-text-gray-900">{name}</dd>
                </div>
                <div class="elsa-py-3 elsa-flex elsa-justify-between elsa-text-sm elsa-font-medium">
                  <dt class="elsa-text-gray-500">{t('Id')}</dt>
                  <dd class="elsa-text-gray-900 elsa-break-all">{workflowDefinition.definitionId || '-'}</dd>
                </div>
                <div class="elsa-py-3 elsa-flex elsa-justify-between elsa-text-sm elsa-font-medium">
                  <dt class="elsa-text-gray-500">{t('Version')}</dt>
                  <dd class="elsa-text-gray-900">{workflowDefinition.version}</dd>
                </div>
                <div class="elsa-py-3 elsa-flex elsa-justify-between elsa-text-sm elsa-font-medium">
                  <dt class="elsa-text-gray-500">{t('PublishedVersion')}</dt>
                  <dd class="elsa-text-gray-900">{this.publishedVersion || '-'}</dd>
                </div>
                <div class="elsa-py-3 elsa-flex elsa-justify-between elsa-text-sm elsa-font-medium">
                  <dt class="elsa-text-gray-500">{t('Status')}</dt>
                  <dd
                    class={`${isPublished ? 'elsa-text-green-600' : 'elsa-text-yellow-700'}`}>{isPublished ? t('Published') : t('Draft')}</dd>
                </div>
              </dl>
            </div>
          </div>
        </div>
      </div>);
  }

  renderTestTab = () => {

    const t = (x, params?) => this.i18next.t(x, params);

    return (
      <div class="elsa-h-full elsa-flex elsa-flex-col elsa-py-6 elsa-bg-white elsa-shadow-xl elsa-overflow-y-scroll elsa-bg-white">
        <div class="elsa-h-full">
          <div class="elsa-p-6">
            <div class="elsa-px-4 elsa-py-3 elsa-bg-gray-50 elsa-text-left sm:px-6">
              <button type="button"
                      onClick={() => this.onExecuteWorkflowClick()}
                      class="elsa-ml-0 elsa-w-full elsa-inline-flex elsa-justify-center elsa-rounded-md elsa-border elsa-border-transparent elsa-shadow-sm elsa-px-4 elsa-py-2 elsa-bg-blue-600 elsa-text-base elsa-font-medium elsa-text-white hover:elsa-bg-blue-700 focus:elsa-outline-none focus:elsa-ring-2 focus:elsa-ring-offset-2 focus:elsa-ring-blue-500 sm:elsa-ml-3 sm:elsa-w-auto sm:elsa-text-sm">
                {t('ExecuteWorkflow')}
              </button>
            </div>
            {this.renderActivityMessage()}
            {this.renderUseAsSchemaButton()}
          </div>
        </div>
      </div>
    );
  }


  renderActivityMessage() {

    const t = (x, params?) => this.i18next.t(x, params);
    const {testActivity} = this;

    if (testActivity)
      
      return (
        <dl
          class="elsa-mt-2 elsa-border-t elsa-border-b elsa-border-gray-200 elsa-divide-y elsa-divide-gray-200">
          <div class="elsa-py-3 elsa-flex elsa-justify-between elsa-text-sm elsa-font-medium">
            <dt class="elsa-text-gray-500">{t('Instance Id')}</dt>
            <dd class="elsa-text-gray-900">{testActivity.workflowInstanceId}</dd>
          </div>
          <div class="elsa-py-3 elsa-flex elsa-justify-between elsa-text-sm elsa-font-medium">
            <dt class="elsa-text-gray-500">{t('Correlation Id')}</dt>
            <dd class="elsa-text-gray-900">{testActivity.correlationId}</dd>
          </div>                      
          <div class="elsa-py-3 elsa-flex elsa-justify-between elsa-text-sm elsa-font-medium">
            <dt class="elsa-text-gray-500">{t('Activity Id')}</dt>
            <dd class="elsa-text-gray-900">{testActivity.activityId}</dd>
          </div>
          <div class="elsa-py-3 elsa-flex elsa-justify-between elsa-text-sm elsa-font-medium">
            <dt class="elsa-text-gray-500">{t('Status')}</dt>
            <dd class="elsa-text-gray-900 elsa-break-all">{testActivity.status || '-'}</dd>
          </div>
        </dl>
    );
  }

  renderUseAsSchemaButton() {

    const t = (x, params?) => this.i18next.t(x, params);
    const {testActivity} = this;

    if (testActivity)
      
      return (
        <div class="elsa-px-4 elsa-py-3 elsa-bg-gray-50 elsa-text-left sm:px-6">
          <button type="button"
                  onClick={() => this.onUseAsSchemaClick()}
                  class="elsa-ml-0 elsa-w-full elsa-inline-flex elsa-justify-center elsa-rounded-md elsa-border elsa-border-transparent elsa-shadow-sm elsa-px-4 elsa-py-2 elsa-bg-blue-600 elsa-text-base elsa-font-medium elsa-text-white hover:elsa-bg-blue-700 focus:elsa-outline-none focus:elsa-ring-2 focus:elsa-ring-offset-2 focus:elsa-ring-blue-500 sm:elsa-ml-3 sm:elsa-w-auto sm:elsa-text-sm">
            {t('UseAsSchema')}
          </button>
        </div>
    );
  }  

  createClient() {
    return createElsaClient(this.serverUrl);
  }

  async loadPublishedVersion() {
    const elsaClient = this.createClient();
    const {workflowDefinition} = this;

    const publishedWorkflowDefinitions = await elsaClient.workflowDefinitionsApi.getMany([workflowDefinition.definitionId], {isPublished: true});
    const publishedDefinition: WorkflowDefinitionSummary = workflowDefinition.isPublished ? workflowDefinition : publishedWorkflowDefinitions.find(x => x.definitionId == workflowDefinition.definitionId);

    if (publishedDefinition) {
      this.publishedVersion = publishedDefinition.version;
    }
  }

  toggle = () => {
    if (this.expanded) {
      leave(this.el).then(() => this.expanded = false);
    } else {
      this.expanded = true;
      enter(this.el);
    }
  }
}

Tunnel.injectProps(ElsaWorkflowPropertiesPanel, ['serverUrl', 'culture']);<|MERGE_RESOLUTION|>--- conflicted
+++ resolved
@@ -157,32 +157,6 @@
                 data-transition-leave-start="elsa-translate-x-0"
                 data-transition-leave-end="elsa-translate-x-full"
                 class="elsa-w-screen elsa-max-w-lg elsa-h-full">
-<<<<<<< HEAD
-              <div class="elsa-h-full elsa-flex elsa-flex-col elsa-py-6 elsa-bg-white elsa-shadow-xl elsa-overflow-y-scroll">
-                <div class="elsa-px-4 sm:elsa-px-6">
-                  <div class="elsa-flex elsa-flex-col elsa-items-end">
-                    <div class="elsa-ml-3 h-7 elsa-flex elsa-items-center">
-                      <button type="button"
-                              onClick={this.toggle}
-                              class="workflow-settings-button elsa-absolute elsa-top-4 elsa-left-2 elsa-inline-flex elsa-items-center elsa-p-2 elsa-rounded-full elsa-border elsa-border-transparent elsa-bg-white shadow elsa-text-gray-400 hover:elsa-text-blue-500 focus:elsa-text-blue-500 hover:elsa-ring-2 hover:elsa-ring-offset-2 hover:elsa-ring-blue-500 focus:elsa-outline-none focus:elsa-ring-2 focus:elsa-ring-offset-2 focus:elsa-ring-blue-500 elsa-z-10">
-                        <svg xmlns="http://www.w3.org/2000/svg" class="elsa-h-8 elsa-w-8" fill="none" viewBox="0 0 24 24"
-                              stroke="currentColor">
-                          <path stroke-linecap="round" stroke-linejoin="round" stroke-width="2" d="M13 5l7 7-7 7M5 5l7 7-7 7"/>
-                        </svg>
-                      </button>
-                    </div>
-                  </div>              
-
-                  <div>
-                    <div>
-                      <div class="elsa-border-b elsa-border-gray-200">
-                        <nav class="-elsa-mb-px elsa-flex elsa-space-x-8" aria-label="Tabs">
-                          {tabs.map(tab => {
-                            const className = tab.id == selectedTabId ? 'elsa-border-blue-500 elsa-text-blue-600' : 'elsa-border-transparent elsa-text-gray-500 hover:elsa-text-gray-700 hover:elsa-border-gray-300';
-                            return <a href="#" onClick={e => this.onTabClick(e, tab)} class={`${className} elsa-whitespace-nowrap elsa-py-4 elsa-px-1 elsa-border-b-2 elsa-font-medium elsa-text-sm`}>{tab.text}</a>;
-                          })}
-                        </nav>
-=======
                 <button type="button"
                         onClick={this.toggle}
                         class="workflow-settings-button elsa-absolute elsa-top-4 elsa-left-2 elsa-inline-flex elsa-items-center elsa-p-2 elsa-rounded-full elsa-border elsa-border-transparent elsa-bg-white shadow elsa-text-gray-400 hover:elsa-text-blue-500 focus:elsa-text-blue-500 hover:elsa-ring-2 hover:elsa-ring-offset-2 hover:elsa-ring-blue-500 focus:elsa-outline-none focus:elsa-ring-2 focus:elsa-ring-offset-2 focus:elsa-ring-blue-500 elsa-z-10">
@@ -225,7 +199,6 @@
                               class={`${isPublished ? 'elsa-text-green-600' : 'elsa-text-yellow-700'}`}>{isPublished ? t('Published') : t('Draft')}</dd>
                           </div>
                         </dl>
->>>>>>> fa4da6f8
                       </div>
                     </div>
                   </div>

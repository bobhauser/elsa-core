﻿import axios, {AxiosRequestConfig} from "axios";
import * as collection from 'lodash/collection';
import {
  ActivityDefinition,
  ActivityDescriptor,
  ConnectionDefinition,
  getVersionOptionsString, OrderBy,
  PagedList, SelectListItem,
  Variables,
  VersionOptions, WorkflowBlueprint, WorkflowBlueprintSummary,
  WorkflowContextOptions,
  WorkflowDefinition,
  WorkflowDefinitionSummary, WorkflowExecutionLogRecord, WorkflowFault, WorkflowInstance, WorkflowInstanceSummary,
  WorkflowPersistenceBehavior, WorkflowStatus, WorkflowStorageDescriptor
} from "../models";
import { WebhookDefinition, WebhookDefinitionSummary } from "../models/webhook";

export const createElsaClient = function (serverUrl: string): ElsaClient {
  const config: AxiosRequestConfig = {
    baseURL: serverUrl
  };

  const httpClient = axios.create(config);

  return {
    activitiesApi: {      
      list: async () => {
        const response = await httpClient.get<Array<ActivityDescriptor>>('v1/activities');
        return response.data;
      }      
    },
    workflowDefinitionsApi: {
      list: async (page?: number, pageSize?: number, versionOptions?: VersionOptions) => {
        const versionOptionsString = getVersionOptionsString(versionOptions);
        const response = await httpClient.get<PagedList<WorkflowDefinitionSummary>>(`v1/workflow-definitions?version=${versionOptionsString}`);
        return response.data;
      },
      getByDefinitionAndVersion: async (definitionId: string, versionOptions: VersionOptions) => {
        const versionOptionsString = getVersionOptionsString(versionOptions);
        const response = await httpClient.get<WorkflowDefinition>(`v1/workflow-definitions/${definitionId}/${versionOptionsString}`);
        return response.data;
      },
      save: async request => {
        const response = await httpClient.post<WorkflowDefinition>('v1/workflow-definitions', request);
        return response.data;
      },
      delete: async definitionId => {
        await httpClient.delete(`v1/workflow-definitions/${definitionId}`);
      },
      retract: async workflowDefinitionId => {
        const response = await httpClient.post<WorkflowDefinition>(`v1/workflow-definitions/${workflowDefinitionId}/retract`);
        return response.data;
      },
      export: async (workflowDefinitionId, versionOptions): Promise<ExportWorkflowResponse> => {
        const versionOptionsString = getVersionOptionsString(versionOptions);
        const response = await httpClient.post(`v1/workflow-definitions/${workflowDefinitionId}/${versionOptionsString}/export`, null, {
          responseType: 'blob'
        });

        const contentDispositionHeader = response.headers["content-disposition"]; // Only available if the Elsa Server exposes the "Content-Disposition" header.
        const fileName = contentDispositionHeader ? contentDispositionHeader.split(";")[1].split("=")[1] : `workflow-definition-${workflowDefinitionId}.json`;
        const data = response.data;

        return {
          fileName: fileName,
          data: data
        };
      },
      import: async (workflowDefinitionId, file: File): Promise<WorkflowDefinition> => {
        const formData = new FormData();
        formData.append("file", file);
        const response = await httpClient.post<WorkflowDefinition>(`v1/workflow-definitions/${workflowDefinitionId}/import`, formData, {
          headers: {
            'Content-Type': 'multipart/form-data'
          }
        });
        return response.data;
      }
    },
    webhookDefinitionsApi: {
      list: async (page?: number, pageSize?: number) => {        
        const response = await httpClient.get<PagedList<WebhookDefinitionSummary>>(`v1/webhook-definitions`);
        return response.data;
      },
      getByWebhookId: async (webhookId: string) => {
        const response = await httpClient.get<WebhookDefinition>(`v1/webhook-definitions/${webhookId}`);
        return response.data;
      },
      save: async request => {
        const response = await httpClient.post<WebhookDefinition>('v1/webhook-definitions', request);
        return response.data;
      },
      update: async request => {
        const response = await httpClient.put<WebhookDefinition>('v1/webhook-definitions', request);
        return response.data;
      },      
      delete: async webhookId => {
        await httpClient.delete(`v1/webhook-definitions/${webhookId}`);
      },
    },    
    workflowRegistryApi: {
      list: async (page?: number, pageSize?: number, versionOptions?: VersionOptions): Promise<PagedList<WorkflowBlueprintSummary>> => {
        const versionOptionsString = getVersionOptionsString(versionOptions);
        const response = await httpClient.get<PagedList<WorkflowBlueprintSummary>>(`v1/workflow-registry?version=${versionOptionsString}`);
        return response.data;
      },

      get: async (id: string, versionOptions: VersionOptions) => {
        const versionOptionsString = getVersionOptionsString(versionOptions);
        const response = await httpClient.get<WorkflowBlueprint>(`v1/workflow-registry/${id}/${versionOptionsString}`);
        return response.data;
      }
    },
    workflowInstancesApi: {
      list: async (page?: number, pageSize?: number, workflowDefinitionId?: string, workflowStatus?: WorkflowStatus, orderBy?: OrderBy, searchTerm?: string): Promise<PagedList<WorkflowInstanceSummary>> => {
        const queryString = {};

        if (!!workflowDefinitionId)
          queryString['workflow'] = workflowDefinitionId;

        if (workflowStatus != null)
          queryString['status'] = workflowStatus;

        if (!!orderBy)
          queryString['orderBy'] = orderBy;

        if (!!searchTerm)
          queryString['searchTerm'] = searchTerm;

        if (!!page)
          queryString['page'] = page;

        if (!!pageSize)
          queryString['pageSize'] = pageSize;

        const queryStringItems = collection.map(queryString, (v, k) => `${k}=${v}`);
        const queryStringText = queryStringItems.length > 0 ? `?${queryStringItems.join('&')}` : '';
        const response = await httpClient.get<PagedList<WorkflowInstanceSummary>>(`v1/workflow-instances${queryStringText}`);
        return response.data;
      },
      get: async id => {        
        const response = await httpClient.get(`v1/workflow-instances/${id}`);
        return response.data;
      },
      delete: async id => {
        await httpClient.delete(`v1/workflow-instances/${id}`);
      },
      bulkDelete: async request => {
        const response = await httpClient.delete(`v1/workflow-instances/bulk`, {
          data: request
        });
        return response.data;
      }
    },
    workflowExecutionLogApi: {
      get: async (workflowInstanceId: string, page?: number, pageSize?: number): Promise<PagedList<WorkflowExecutionLogRecord>> => {
        const queryString = {};

        if (!!page)
          queryString['page'] = page;

        if (!!pageSize)
          queryString['pageSize'] = pageSize;

        const queryStringItems = collection.map(queryString, (v, k) => `${k}=${v}`);
        const queryStringText = queryStringItems.length > 0 ? `?${queryStringItems.join('&')}` : '';
        const response = await httpClient.get(`v1/workflow-instances/${workflowInstanceId}/execution-log${queryStringText}`);
        return response.data;
      }
    },
    scriptingApi: {
      getJavaScriptTypeDefinitions: async (workflowDefinitionId: string, context?: string): Promise<string> => {
        context = context || '';
        const response = await httpClient.get<string>(`v1/scripting/javascript/type-definitions/${workflowDefinitionId}?t=${new Date().getTime()}&context=${context}`);
        return response.data;
      }
    },
    designerApi: {      
      runtimeSelectItemsApi: {        
        get: async (providerTypeName: string, context?: any): Promise<Array<SelectListItem>> => {
          const response = await httpClient.post('v1/designer/runtime-select-list-items', {providerTypeName: providerTypeName, context: context});
          return response.data;
        }
      }
    },
    activityStatsApi: {
      get: async (workflowInstanceId: string, activityId?: any): Promise<ActivityStats> => {
        const response = await httpClient.get(`v1/workflow-instances/${workflowInstanceId}/activity-stats/${activityId}`);
        return response.data;
      }
    },
    workflowStorageProvidersApi: {
      list: async () => {
        const response = await httpClient.get<Array<WorkflowStorageDescriptor>>('v1/workflow-storage-providers');
        return response.data;
      }
    }
  }
}

<<<<<<< HEAD
export interface ElsaClient {
  activitiesApi: ActivitiesApi;
  workflowDefinitionsApi: WorkflowDefinitionsApi;
  workflowRegistryApi: WorkflowRegistryApi;
  workflowInstancesApi: WorkflowInstancesApi;
  workflowExecutionLogApi: WorkflowExecutionLogApi;
  scriptingApi: ScriptingApi;
  designerApi: DesignerApi;
  activityStatsApi: ActivityStatsApi;
  webhookDefinitionsApi: WebhookDefinitionsApi;
}
=======
  export interface ElsaClient {
    activitiesApi: ActivitiesApi;
    workflowDefinitionsApi: WorkflowDefinitionsApi;
    workflowRegistryApi: WorkflowRegistryApi;
    workflowInstancesApi: WorkflowInstancesApi;
    workflowExecutionLogApi: WorkflowExecutionLogApi;
    scriptingApi: ScriptingApi;
    designerApi: DesignerApi;
    activityStatsApi: ActivityStatsApi;
    workflowStorageProvidersApi: WorkflowStorageProvidersApi;
  }
>>>>>>> f35c512f

  export interface ActivitiesApi {
    list(): Promise<Array<ActivityDescriptor>>;
  }

  export interface WorkflowDefinitionsApi {

    list(page?: number, pageSize?: number, versionOptions?: VersionOptions): Promise<PagedList<WorkflowDefinitionSummary>>;

    getByDefinitionAndVersion(definitionId: string, versionOptions: VersionOptions): Promise<WorkflowDefinition>;

    save(request: SaveWorkflowDefinitionRequest): Promise<WorkflowDefinition>;

    delete(definitionId: string): Promise<void>;

    retract(workflowDefinitionId: string): Promise<WorkflowDefinition>;

    export(workflowDefinitionId: string, versionOptions: VersionOptions): Promise<ExportWorkflowResponse>;

    import(workflowDefinitionId: string, file: File): Promise<WorkflowDefinition>;
  }

<<<<<<< HEAD
export interface WebhookDefinitionsApi {

  list(page?: number, pageSize?: number): Promise<PagedList<WebhookDefinitionSummary>>;

  getByWebhookId(webhookId: string): Promise<WebhookDefinition>;

  save(request: SaveWebhookDefinitionRequest): Promise<WebhookDefinition>;
  
  update(request: SaveWebhookDefinitionRequest): Promise<WebhookDefinition>;  

  delete(webhookId: string): Promise<void>;
}

export interface WorkflowRegistryApi {
  list(page?: number, pageSize?: number, versionOptions?: VersionOptions): Promise<PagedList<WorkflowBlueprintSummary>>;
=======
  export interface WorkflowRegistryApi {
    list(page?: number, pageSize?: number, versionOptions?: VersionOptions): Promise<PagedList<WorkflowBlueprintSummary>>;
>>>>>>> f35c512f

    get(id: string, versionOptions: VersionOptions): Promise<WorkflowBlueprint>;
  }

  export interface WorkflowInstancesApi {
    list(page?: number, pageSize?: number, workflowDefinitionId?: string, workflowStatus?: WorkflowStatus, orderBy?: OrderBy, searchTerm?: string): Promise<PagedList<WorkflowInstanceSummary>>;

    get(id: string): Promise<WorkflowInstance>;

    delete(id: string): Promise<void>;

    bulkDelete(request: BulkDeleteWorkflowsRequest): Promise<BulkDeleteWorkflowsResponse>;
  }

  export interface WorkflowExecutionLogApi {

    get(workflowInstanceId: string, page?: number, pageSize?: number): Promise<PagedList<WorkflowExecutionLogRecord>>;

  }

  export interface BulkDeleteWorkflowsRequest {
    workflowInstanceIds: Array<string>;
  }

  export interface BulkDeleteWorkflowsResponse {
    deletedWorkflowCount: number;
  }

  export interface ScriptingApi {
    getJavaScriptTypeDefinitions(workflowDefinitionId: string, context?: string): Promise<string>
  }

  export interface DesignerApi {
    runtimeSelectItemsApi: RuntimeSelectItemsApi;
  }

  export interface RuntimeSelectItemsApi {
    get(providerTypeName: string, context?: any): Promise<Array<SelectListItem>>
  }

  export interface ActivityStatsApi {
    get(workflowInstanceId: string, activityId: string): Promise<ActivityStats>;
  }

  export interface WorkflowStorageProvidersApi {
    list(): Promise<Array<WorkflowStorageDescriptor>>;
  }

<<<<<<< HEAD
export interface SaveWebhookDefinitionRequest {
  id?: string;
  name?: string;
  path?: string;  
  description?: string;
  payloadTypeName?: string;
  isEnabled?: boolean;  
}

export interface ExportWorkflowResponse {
  fileName: string;
  data: Blob;
}
=======
  export interface SaveWorkflowDefinitionRequest {
    workflowDefinitionId?: string;
    name?: string;
    displayName?: string;
    description?: string;
    tag?: string;
    variables?: Variables;
    contextOptions?: WorkflowContextOptions;
    isSingleton?: boolean;
    persistenceBehavior?: WorkflowPersistenceBehavior;
    deleteCompletedInstances?: boolean;
    publish?: boolean;
    activities: Array<ActivityDefinition>;
    connections: Array<ConnectionDefinition>;
  }
>>>>>>> f35c512f

  export interface ExportWorkflowResponse {
    fileName: string;
    data: Blob;
  }

  export interface ActivityStats {
    fault?: ActivityFault;
    averageExecutionTime: string;
    fastestExecutionTime: string;
    slowestExecutionTime: string;
    lastExecutedAt: Date;
    eventCounts: Array<ActivityEventCount>;
  }

  interface ActivityEventCount {
    eventName: string;
    count: number;
  }

  interface ActivityFault {
    message: string;
  }<|MERGE_RESOLUTION|>--- conflicted
+++ resolved
@@ -11,7 +11,9 @@
   WorkflowContextOptions,
   WorkflowDefinition,
   WorkflowDefinitionSummary, WorkflowExecutionLogRecord, WorkflowFault, WorkflowInstance, WorkflowInstanceSummary,
-  WorkflowPersistenceBehavior, WorkflowStatus, WorkflowStorageDescriptor
+  WorkflowPersistenceBehavior,
+  WorkflowStatus,
+  WorkflowStorageDescriptor
 } from "../models";
 import { WebhookDefinition, WebhookDefinitionSummary } from "../models/webhook";
 
@@ -198,7 +200,6 @@
   }
 }
 
-<<<<<<< HEAD
 export interface ElsaClient {
   activitiesApi: ActivitiesApi;
   workflowDefinitionsApi: WorkflowDefinitionsApi;
@@ -208,44 +209,31 @@
   scriptingApi: ScriptingApi;
   designerApi: DesignerApi;
   activityStatsApi: ActivityStatsApi;
+  workflowStorageProvidersApi: WorkflowStorageProvidersApi;
   webhookDefinitionsApi: WebhookDefinitionsApi;
 }
-=======
-  export interface ElsaClient {
-    activitiesApi: ActivitiesApi;
-    workflowDefinitionsApi: WorkflowDefinitionsApi;
-    workflowRegistryApi: WorkflowRegistryApi;
-    workflowInstancesApi: WorkflowInstancesApi;
-    workflowExecutionLogApi: WorkflowExecutionLogApi;
-    scriptingApi: ScriptingApi;
-    designerApi: DesignerApi;
-    activityStatsApi: ActivityStatsApi;
-    workflowStorageProvidersApi: WorkflowStorageProvidersApi;
-  }
->>>>>>> f35c512f
-
-  export interface ActivitiesApi {
-    list(): Promise<Array<ActivityDescriptor>>;
-  }
-
-  export interface WorkflowDefinitionsApi {
-
-    list(page?: number, pageSize?: number, versionOptions?: VersionOptions): Promise<PagedList<WorkflowDefinitionSummary>>;
-
-    getByDefinitionAndVersion(definitionId: string, versionOptions: VersionOptions): Promise<WorkflowDefinition>;
-
-    save(request: SaveWorkflowDefinitionRequest): Promise<WorkflowDefinition>;
-
-    delete(definitionId: string): Promise<void>;
-
-    retract(workflowDefinitionId: string): Promise<WorkflowDefinition>;
-
-    export(workflowDefinitionId: string, versionOptions: VersionOptions): Promise<ExportWorkflowResponse>;
-
-    import(workflowDefinitionId: string, file: File): Promise<WorkflowDefinition>;
-  }
-
-<<<<<<< HEAD
+
+export interface ActivitiesApi {
+  list(): Promise<Array<ActivityDescriptor>>;
+}
+
+export interface WorkflowDefinitionsApi {
+
+  list(page?: number, pageSize?: number, versionOptions?: VersionOptions): Promise<PagedList<WorkflowDefinitionSummary>>;
+
+  getByDefinitionAndVersion(definitionId: string, versionOptions: VersionOptions): Promise<WorkflowDefinition>;
+
+  save(request: SaveWorkflowDefinitionRequest): Promise<WorkflowDefinition>;
+
+  delete(definitionId: string): Promise<void>;
+
+  retract(workflowDefinitionId: string): Promise<WorkflowDefinition>;
+
+  export(workflowDefinitionId: string, versionOptions: VersionOptions): Promise<ExportWorkflowResponse>;
+
+  import(workflowDefinitionId: string, file: File): Promise<WorkflowDefinition>;
+}
+
 export interface WebhookDefinitionsApi {
 
   list(page?: number, pageSize?: number): Promise<PagedList<WebhookDefinitionSummary>>;
@@ -261,59 +249,70 @@
 
 export interface WorkflowRegistryApi {
   list(page?: number, pageSize?: number, versionOptions?: VersionOptions): Promise<PagedList<WorkflowBlueprintSummary>>;
-=======
-  export interface WorkflowRegistryApi {
-    list(page?: number, pageSize?: number, versionOptions?: VersionOptions): Promise<PagedList<WorkflowBlueprintSummary>>;
->>>>>>> f35c512f
-
-    get(id: string, versionOptions: VersionOptions): Promise<WorkflowBlueprint>;
-  }
-
-  export interface WorkflowInstancesApi {
-    list(page?: number, pageSize?: number, workflowDefinitionId?: string, workflowStatus?: WorkflowStatus, orderBy?: OrderBy, searchTerm?: string): Promise<PagedList<WorkflowInstanceSummary>>;
-
-    get(id: string): Promise<WorkflowInstance>;
-
-    delete(id: string): Promise<void>;
-
-    bulkDelete(request: BulkDeleteWorkflowsRequest): Promise<BulkDeleteWorkflowsResponse>;
-  }
-
-  export interface WorkflowExecutionLogApi {
-
-    get(workflowInstanceId: string, page?: number, pageSize?: number): Promise<PagedList<WorkflowExecutionLogRecord>>;
-
-  }
-
-  export interface BulkDeleteWorkflowsRequest {
-    workflowInstanceIds: Array<string>;
-  }
-
-  export interface BulkDeleteWorkflowsResponse {
-    deletedWorkflowCount: number;
-  }
-
-  export interface ScriptingApi {
-    getJavaScriptTypeDefinitions(workflowDefinitionId: string, context?: string): Promise<string>
-  }
-
-  export interface DesignerApi {
-    runtimeSelectItemsApi: RuntimeSelectItemsApi;
-  }
-
-  export interface RuntimeSelectItemsApi {
-    get(providerTypeName: string, context?: any): Promise<Array<SelectListItem>>
-  }
-
-  export interface ActivityStatsApi {
-    get(workflowInstanceId: string, activityId: string): Promise<ActivityStats>;
-  }
-
-  export interface WorkflowStorageProvidersApi {
-    list(): Promise<Array<WorkflowStorageDescriptor>>;
-  }
-
-<<<<<<< HEAD
+
+  get(id: string, versionOptions: VersionOptions): Promise<WorkflowBlueprint>;
+}
+
+export interface WorkflowInstancesApi {
+  list(page?: number, pageSize?: number, workflowDefinitionId?: string, workflowStatus?: WorkflowStatus, orderBy?: OrderBy, searchTerm?: string): Promise<PagedList<WorkflowInstanceSummary>>;
+
+  get(id: string): Promise<WorkflowInstance>;
+
+  delete(id: string): Promise<void>;
+
+  bulkDelete(request: BulkDeleteWorkflowsRequest): Promise<BulkDeleteWorkflowsResponse>;
+}
+
+export interface WorkflowExecutionLogApi {
+
+  get(workflowInstanceId: string, page?: number, pageSize?: number): Promise<PagedList<WorkflowExecutionLogRecord>>;
+
+}
+
+export interface BulkDeleteWorkflowsRequest {
+  workflowInstanceIds: Array<string>;
+}
+
+export interface BulkDeleteWorkflowsResponse {
+  deletedWorkflowCount: number;
+}
+
+export interface ScriptingApi {
+  getJavaScriptTypeDefinitions(workflowDefinitionId: string, context?: string): Promise<string>
+}
+
+export interface DesignerApi {
+  runtimeSelectItemsApi: RuntimeSelectItemsApi;
+}
+
+export interface RuntimeSelectItemsApi {
+  get(providerTypeName: string, context?: any): Promise<Array<SelectListItem>>
+}
+
+export interface ActivityStatsApi {
+  get(workflowInstanceId: string, activityId: string): Promise<ActivityStats>;
+}
+
+export interface WorkflowStorageProvidersApi {
+  list(): Promise<Array<WorkflowStorageDescriptor>>;
+}
+
+export interface SaveWorkflowDefinitionRequest {
+  workflowDefinitionId?: string;
+  name?: string;
+  displayName?: string;
+  description?: string;
+  tag?: string;
+  variables?: Variables;
+  contextOptions?: WorkflowContextOptions;
+  isSingleton?: boolean;
+  persistenceBehavior?: WorkflowPersistenceBehavior;
+  deleteCompletedInstances?: boolean;
+  publish?: boolean;
+  activities: Array<ActivityDefinition>;
+  connections: Array<ConnectionDefinition>;
+}
+
 export interface SaveWebhookDefinitionRequest {
   id?: string;
   name?: string;
@@ -327,43 +326,21 @@
   fileName: string;
   data: Blob;
 }
-=======
-  export interface SaveWorkflowDefinitionRequest {
-    workflowDefinitionId?: string;
-    name?: string;
-    displayName?: string;
-    description?: string;
-    tag?: string;
-    variables?: Variables;
-    contextOptions?: WorkflowContextOptions;
-    isSingleton?: boolean;
-    persistenceBehavior?: WorkflowPersistenceBehavior;
-    deleteCompletedInstances?: boolean;
-    publish?: boolean;
-    activities: Array<ActivityDefinition>;
-    connections: Array<ConnectionDefinition>;
-  }
->>>>>>> f35c512f
-
-  export interface ExportWorkflowResponse {
-    fileName: string;
-    data: Blob;
-  }
-
-  export interface ActivityStats {
-    fault?: ActivityFault;
-    averageExecutionTime: string;
-    fastestExecutionTime: string;
-    slowestExecutionTime: string;
-    lastExecutedAt: Date;
-    eventCounts: Array<ActivityEventCount>;
-  }
-
-  interface ActivityEventCount {
-    eventName: string;
-    count: number;
-  }
-
-  interface ActivityFault {
-    message: string;
-  }+
+export interface ActivityStats {
+  fault?: ActivityFault;
+  averageExecutionTime: string;
+  fastestExecutionTime: string;
+  slowestExecutionTime: string;
+  lastExecutedAt: Date;
+  eventCounts: Array<ActivityEventCount>;
+}
+
+interface ActivityEventCount {
+  eventName: string;
+  count: number;
+}
+
+interface ActivityFault{
+  message: string;
+}
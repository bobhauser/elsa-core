--- conflicted
+++ resolved
@@ -12,14 +12,10 @@
         <PackageReference Include="Pomelo.EntityFrameworkCore.MySql" />
     </ItemGroup>
 
-<<<<<<< HEAD
-=======
-    <!--Overridden for vulnaribility reasons with dependencies referencing older versions.-->
     <ItemGroup>
         <PackageReference Include="System.Text.Json" VersionOverride="$(SystemTextJsonVersion)" />
     </ItemGroup>
     
->>>>>>> 83238e99
     <ItemGroup>
         <ProjectReference Include="..\Elsa.EntityFrameworkCore\Elsa.EntityFrameworkCore.csproj" />
     </ItemGroup>

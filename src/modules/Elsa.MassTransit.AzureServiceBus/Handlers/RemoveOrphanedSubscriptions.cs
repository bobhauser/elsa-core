--- conflicted
+++ resolved
@@ -45,13 +45,7 @@
             }
             catch (ServiceBusException ex) when (ex.Reason == ServiceBusFailureReason.MessagingEntityNotFound)
             {
-<<<<<<< HEAD
-                // Queues are created with a TTL, which causes them to be deleted automatically.
-                // We still need to try to delete them in case the queue is still receiving messages, which prevents the auto-deletion.
-                logger.LogInformation("Unable to remove orphaned subscription: Service bus entity {entityPath} was not found, most likely due to it being removed automatically", ex.EntityPath);
-=======
                 logger.LogInformation("Cannot remove subscription {Subscription} of topic {Topic} because entity {EntityPath} was not found. The subscription has already been removed.", subscription.SubscriptionName, subscription.TopicName, ex.EntityPath);
->>>>>>> 82a1ae01
             }
         }
     }

--- conflicted
+++ resolved
@@ -3,21 +3,15 @@
 using Elsa.Features.Abstractions;
 using Elsa.Features.Attributes;
 using Elsa.Features.Services;
-<<<<<<< HEAD
 using Elsa.Hosting.Management.Contracts;
 using Elsa.MassTransit.AzureServiceBus.Handlers;
 using Elsa.MassTransit.AzureServiceBus.Models;
 using Elsa.MassTransit.AzureServiceBus.Options;
 using Elsa.MassTransit.AzureServiceBus.Services;
+using Elsa.MassTransit.Extensions;
 using Elsa.MassTransit.Features;
 using Elsa.MassTransit.Models;
 using Elsa.MassTransit.Options;
-=======
-using Elsa.MassTransit.Extensions;
-using Elsa.MassTransit.Features;
-using Elsa.MassTransit.Messages;
-using Elsa.Workflows.Runtime.Activities;
->>>>>>> 26518a37
 using MassTransit;
 using Microsoft.Extensions.Configuration;
 using Microsoft.Extensions.DependencyInjection;
@@ -67,32 +61,9 @@
                 RegisterConsumers(consumers);
 
                 configure.AddServiceBusMessageScheduler();
-<<<<<<< HEAD
+                
                 configure.AddConsumers(temporaryConsumers.Select(c => c.ConsumerType).ToArray());
 
-                configure.UsingAzureServiceBus((context, serviceBus) =>
-                {
-                    var options = context.GetRequiredService<IOptions<MassTransitWorkflowDispatcherOptions>>().Value;
-                    var instanceNameProvider = context.GetRequiredService<IApplicationInstanceNameProvider>();
-
-                    if (ConnectionString != null)
-                        serviceBus.Host(ConnectionString);
-                    serviceBus.UseServiceBusMessageScheduler();
-                    ConfigureServiceBus?.Invoke(serviceBus);
-
-                    foreach (var consumer in temporaryConsumers)
-                    {
-                        serviceBus.ReceiveEndpoint($"Elsa-{instanceNameProvider.GetName()}-{consumer.Name}", configurator =>
-                        {
-                            configurator.AutoDeleteOnIdle = options.TemporaryQueueTtl ?? TimeSpan.FromHours(1);
-                            configurator.ConcurrentMessageLimit = options.ConcurrentMessageLimit;
-                            configurator.ConfigureConsumer(context, consumer.ConsumerType);
-                        });
-                    }
-
-                    serviceBus.ConfigureEndpoints(context, new KebabCaseEndpointNameFormatter("Elsa", false));
-=======
-                
                 configure.UsingAzureServiceBus((context, configurator) =>
                 {
                     if (ConnectionString != null) 
@@ -102,7 +73,21 @@
                     configurator.SetupWorkflowDispatcherEndpoints(context);
                     ConfigureServiceBus?.Invoke(configurator);
                     configurator.ConfigureEndpoints(context, new KebabCaseEndpointNameFormatter("Elsa", false));
->>>>>>> 26518a37
+                    var options = context.GetRequiredService<IOptions<MassTransitWorkflowDispatcherOptions>>().Value;
+                    var instanceNameProvider = context.GetRequiredService<IApplicationInstanceNameProvider>();
+
+
+                    foreach (var consumer in temporaryConsumers)
+                    {
+                        configurator.ReceiveEndpoint($"Elsa-{instanceNameProvider.GetName()}-{consumer.Name}", configurator =>
+                        {
+                            configurator.AutoDeleteOnIdle = options.TemporaryQueueTtl ?? TimeSpan.FromHours(1);
+                            configurator.ConcurrentMessageLimit = options.ConcurrentMessageLimit;
+                            configurator.ConfigureConsumer(context, consumer.ConsumerType);
+                        });
+                    }
+
+                    configurator.ConfigureEndpoints(context, new KebabCaseEndpointNameFormatter("Elsa", false));
                 });
             };
         });

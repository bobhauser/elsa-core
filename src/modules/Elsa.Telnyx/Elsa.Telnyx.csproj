<Project Sdk="Microsoft.NET.Sdk">

    <PropertyGroup>
        <Description>
            Provides integration with Telnyx.
        </Description>
        <PackageTags>elsa module telephony telnyx</PackageTags>
    </PropertyGroup>

    <ItemGroup>
        <FrameworkReference Include="Microsoft.AspNetCore.App" />
    </ItemGroup>

    <ItemGroup>
        <PackageReference Include="Humanizer.Core" />
        <PackageReference Include="Refit" />
        <PackageReference Include="Refit.HttpClientFactory" />
    </ItemGroup>

    <ItemGroup>
        <ProjectReference Include="..\Elsa.Workflows.Management\Elsa.Workflows.Management.csproj" />
        <ProjectReference Include="..\Elsa.Workflows.Runtime\Elsa.Workflows.Runtime.csproj" />
    </ItemGroup>

    <!--Overridden for vulnerability reasons with dependencies referencing older versions.-->
    <ItemGroup>
<<<<<<< HEAD
        <PackageReference Include="System.Text.Json" />
=======
        <PackageReference Include="System.Text.Json" VersionOverride="$(SystemTextJsonVersion)" />
>>>>>>> 83238e99
    </ItemGroup>

</Project>
<|MERGE_RESOLUTION|>--- conflicted
+++ resolved
@@ -1,34 +1,30 @@
-<Project Sdk="Microsoft.NET.Sdk">
-
-    <PropertyGroup>
-        <Description>
-            Provides integration with Telnyx.
-        </Description>
-        <PackageTags>elsa module telephony telnyx</PackageTags>
-    </PropertyGroup>
-
-    <ItemGroup>
-        <FrameworkReference Include="Microsoft.AspNetCore.App" />
-    </ItemGroup>
-
-    <ItemGroup>
-        <PackageReference Include="Humanizer.Core" />
-        <PackageReference Include="Refit" />
-        <PackageReference Include="Refit.HttpClientFactory" />
-    </ItemGroup>
-
-    <ItemGroup>
-        <ProjectReference Include="..\Elsa.Workflows.Management\Elsa.Workflows.Management.csproj" />
-        <ProjectReference Include="..\Elsa.Workflows.Runtime\Elsa.Workflows.Runtime.csproj" />
-    </ItemGroup>
-
-    <!--Overridden for vulnerability reasons with dependencies referencing older versions.-->
-    <ItemGroup>
-<<<<<<< HEAD
-        <PackageReference Include="System.Text.Json" />
-=======
-        <PackageReference Include="System.Text.Json" VersionOverride="$(SystemTextJsonVersion)" />
->>>>>>> 83238e99
-    </ItemGroup>
-
-</Project>
+<Project Sdk="Microsoft.NET.Sdk">
+
+    <PropertyGroup>
+        <Description>
+            Provides integration with Telnyx.
+        </Description>
+        <PackageTags>elsa module telephony telnyx</PackageTags>
+    </PropertyGroup>
+
+    <ItemGroup>
+        <FrameworkReference Include="Microsoft.AspNetCore.App" />
+    </ItemGroup>
+
+    <ItemGroup>
+        <PackageReference Include="Humanizer.Core" />
+        <PackageReference Include="Refit" />
+        <PackageReference Include="Refit.HttpClientFactory" />
+    </ItemGroup>
+
+    <ItemGroup>
+        <ProjectReference Include="..\Elsa.Workflows.Management\Elsa.Workflows.Management.csproj" />
+        <ProjectReference Include="..\Elsa.Workflows.Runtime\Elsa.Workflows.Runtime.csproj" />
+    </ItemGroup>
+
+    <!--Overridden for vulnerability reasons with dependencies referencing older versions.-->
+    <ItemGroup>
+        <PackageReference Include="System.Text.Json" VersionOverride="$(SystemTextJsonVersion)" />
+    </ItemGroup>
+
+</Project>
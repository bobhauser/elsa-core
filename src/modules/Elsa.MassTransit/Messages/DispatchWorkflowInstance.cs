--- conflicted
+++ resolved
@@ -6,16 +6,7 @@
 {
     public string InstanceId { get; init; } = instanceId;
     public string? BookmarkId { get; set; }
-<<<<<<< HEAD
     public ActivityHandle? ActivityHandle { get; set; }
-=======
-    public string? ActivityId { get; set; }
-    public string? ActivityNodeId { get; set; }
-    public string? ActivityInstanceId { get; set; }
-    public string? ActivityHash { get; set; }
-
-    [Obsolete("This property is no longer used and will be removed in a future version. Use the SerializedInput property instead.")]
->>>>>>> 83238e99
     public IDictionary<string, object>? Input { get; set; }
 
     public string? SerializedInput { get; set; }

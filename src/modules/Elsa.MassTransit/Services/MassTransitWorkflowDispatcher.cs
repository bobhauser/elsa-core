using Elsa.MassTransit.Contracts;
using Elsa.MassTransit.Messages;
using Elsa.Workflows;
using Elsa.Workflows.Activities;
using Elsa.Workflows.Management;
using Elsa.Workflows.Management.Options;
using Elsa.Workflows.Runtime;
using Elsa.Workflows.Runtime.Entities;
using Elsa.Workflows.Runtime.Filters;
using Elsa.Workflows.Runtime.Requests;
using Elsa.Workflows.Runtime.Responses;
using MassTransit;
using Microsoft.Extensions.Logging;

namespace Elsa.MassTransit.Services;

/// <summary>
/// Implements <see cref="IWorkflowDispatcher"/> by leveraging MassTransit.
/// </summary>
public class MassTransitWorkflowDispatcher(
    IBus bus,
    IEndpointChannelFormatter endpointChannelFormatter,
    IWorkflowDefinitionService workflowDefinitionService,
    IWorkflowInstanceManager workflowInstanceManager,
    IStimulusHasher stimulusHasher,
    ITriggerStore triggerStore,
    IBookmarkStore bookmarkStore,
    IPayloadSerializer jsonSerializer,
    ILogger<MassTransitWorkflowDispatcher> logger)
    : IWorkflowDispatcher
{
    /// <inheritdoc />
    public async Task<DispatchWorkflowResponse> DispatchAsync(DispatchWorkflowDefinitionRequest request, DispatchWorkflowOptions? options = null, CancellationToken cancellationToken = default)
    {
        var workflowGraph = await workflowDefinitionService.FindWorkflowGraphAsync(request.DefinitionVersionId, cancellationToken);

        if (workflowGraph == null)
<<<<<<< HEAD
            throw new($"Workflow definition with definition ID '{request.DefinitionId} and version {request.VersionOptions}' not found");
=======
            throw new($"Workflow definition version with ID '{request.DefinitionVersionId}' not found");
>>>>>>> 82a1ae01

        var workflowInstanceOptions = new WorkflowInstanceOptions
        {
            WorkflowInstanceId = request.InstanceId,
            ParentWorkflowInstanceId = request.ParentWorkflowInstanceId,
            Input = request.Input,
            Properties = request.Properties,
            CorrelationId = request.CorrelationId
        };

        await DispatchWorkflowAsync(workflowGraph.Workflow, workflowInstanceOptions, request.TriggerActivityId, options, cancellationToken);
        return DispatchWorkflowResponse.Success();
    }

    /// <inheritdoc />
    public async Task<DispatchWorkflowResponse> DispatchAsync(DispatchWorkflowInstanceRequest request, DispatchWorkflowOptions? options = null, CancellationToken cancellationToken = default)
    {
        var sendEndpoint = await GetSendEndpointAsync(options);

        await sendEndpoint.Send(new DispatchWorkflowInstance(request.InstanceId)
        {
            BookmarkId = request.BookmarkId,
            ActivityHandle = request.ActivityHandle,
            CorrelationId = request.CorrelationId,
            Input = request.Input,
            Properties = request.Properties
        }, cancellationToken);
        return DispatchWorkflowResponse.Success();
    }

    /// <inheritdoc />
    public async Task<DispatchWorkflowResponse> DispatchAsync(DispatchTriggerWorkflowsRequest request, DispatchWorkflowOptions? options = null, CancellationToken cancellationToken = default)
    {
        await DispatchTriggersAsync(request, options, cancellationToken);
        await DispatchBookmarksAsync(request, options, cancellationToken);
        return DispatchWorkflowResponse.Success();
    }

    /// <inheritdoc />
    public async Task<DispatchWorkflowResponse> DispatchAsync(DispatchResumeWorkflowsRequest request, DispatchWorkflowOptions? options = null, CancellationToken cancellationToken = default)
    {
        var hash = stimulusHasher.Hash(request.ActivityTypeName, request.BookmarkPayload, request.ActivityInstanceId);
        var correlationId = request.CorrelationId;
        var workflowInstanceId = request.WorkflowInstanceId;
        var activityInstanceId = request.ActivityInstanceId;
        var filter = new BookmarkFilter
        {
            Hash = hash,
            CorrelationId = correlationId,
            WorkflowInstanceId = workflowInstanceId,
            ActivityInstanceId = activityInstanceId
        };
        var bookmarks = await bookmarkStore.FindManyAsync(filter, cancellationToken);
        await DispatchBookmarksAsync(bookmarks, request.Input, null, options, cancellationToken);
        return DispatchWorkflowResponse.Success();
    }

    private async Task DispatchTriggersAsync(DispatchTriggerWorkflowsRequest request, DispatchWorkflowOptions? options = null, CancellationToken cancellationToken = default)
    {
        var triggerHash = stimulusHasher.Hash(request.ActivityTypeName, request.BookmarkPayload);
        var triggerFilter = new TriggerFilter
        {
            Hash = triggerHash
        };
        var triggers = (await triggerStore.FindManyAsync(triggerFilter, cancellationToken)).ToList();

        foreach (var trigger in triggers)
        {
            var workflowGraph = await workflowDefinitionService.FindWorkflowGraphAsync(trigger.WorkflowDefinitionVersionId, cancellationToken);

            if (workflowGraph == null)
            {
                logger.LogWarning("Workflow definition with ID '{WorkflowDefinitionId}' not found", trigger.WorkflowDefinitionVersionId);
                continue;
            }

            var workflowInstanceOptions = new WorkflowInstanceOptions
            {
                WorkflowInstanceId = request.WorkflowInstanceId,
                Input = request.Input,
                Properties = request.Properties,
                CorrelationId = request.CorrelationId
            };

            await DispatchWorkflowAsync(workflowGraph.Workflow, workflowInstanceOptions, trigger.ActivityId, options, cancellationToken);
        }
    }

    private async Task DispatchWorkflowAsync(Workflow workflow, WorkflowInstanceOptions? workflowInstanceOptions, string? triggerActivityId, DispatchWorkflowOptions? options, CancellationToken cancellationToken)
    {
        var workflowInstance = await workflowInstanceManager.CreateAndCommitWorkflowInstanceAsync(workflow, workflowInstanceOptions, cancellationToken);
        var sendEndpoint = await GetSendEndpointAsync(options);
        var message = DispatchWorkflowDefinition.DispatchExistingWorkflowInstance(workflowInstance.Id, triggerActivityId);
        await sendEndpoint.Send(message, cancellationToken);
    }

    private async Task DispatchBookmarksAsync(DispatchTriggerWorkflowsRequest request, DispatchWorkflowOptions? options = null, CancellationToken cancellationToken = default)
    {
        var correlationId = request.CorrelationId;
        var workflowInstanceId = request.WorkflowInstanceId;
        var activityInstanceId = request.ActivityInstanceId;
        var bookmarkHash = stimulusHasher.Hash(request.ActivityTypeName, request.BookmarkPayload, activityInstanceId);

        var filter = new BookmarkFilter
        {
            Hash = bookmarkHash,
            CorrelationId = correlationId,
            WorkflowInstanceId = workflowInstanceId,
            ActivityInstanceId = activityInstanceId
        };
        var bookmarks = (await bookmarkStore.FindManyAsync(filter, cancellationToken)).ToList();

        await DispatchBookmarksAsync(bookmarks, request.Input, request.Properties, options, cancellationToken);
    }

    private async Task DispatchBookmarksAsync(IEnumerable<StoredBookmark> bookmarks, IDictionary<string, object>? input, IDictionary<string, object>? properties, DispatchWorkflowOptions? options, CancellationToken cancellationToken)
    {
        foreach (var bookmark in bookmarks)
        {
            var workflowInstanceId = bookmark.WorkflowInstanceId;

            var dispatchInstanceRequest = new DispatchWorkflowInstanceRequest(workflowInstanceId)
            {
                BookmarkId = bookmark.Id,
                CorrelationId = bookmark.CorrelationId,
                Input = input,
                Properties = properties
            };
            await DispatchAsync(dispatchInstanceRequest, options, cancellationToken);
        }
    }

    private async Task<ISendEndpoint> GetSendEndpointAsync(DispatchWorkflowOptions? options = null)
    {
        var endpointName = endpointChannelFormatter.FormatEndpointName(options?.Channel);
        var sendEndpoint = await bus.GetSendEndpoint(new($"queue:{endpointName}"));
        return sendEndpoint;
    }
    
    private string? SerializeInput(object? input)
    {
        return input != null ? jsonSerializer.Serialize(input) : null;
    }
}<|MERGE_RESOLUTION|>--- conflicted
+++ resolved
@@ -35,11 +35,7 @@
         var workflowGraph = await workflowDefinitionService.FindWorkflowGraphAsync(request.DefinitionVersionId, cancellationToken);
 
         if (workflowGraph == null)
-<<<<<<< HEAD
-            throw new($"Workflow definition with definition ID '{request.DefinitionId} and version {request.VersionOptions}' not found");
-=======
             throw new($"Workflow definition version with ID '{request.DefinitionVersionId}' not found");
->>>>>>> 82a1ae01
 
         var workflowInstanceOptions = new WorkflowInstanceOptions
         {

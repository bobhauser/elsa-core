--- conflicted
+++ resolved
@@ -1,9 +1,6 @@
 using Elsa.Common.Entities;
-<<<<<<< HEAD
-=======
 using Elsa.EntityFrameworkCore.Common.Contracts;
 using Microsoft.EntityFrameworkCore;
->>>>>>> ef2dfd39
 
 namespace Elsa.EntityFrameworkCore.Common;
 
@@ -12,19 +9,9 @@
 /// </summary>
 /// <typeparam name="TDbContext">The type of the database context.</typeparam>
 /// <typeparam name="TEntity">The type of the entity.</typeparam>
-<<<<<<< HEAD
-public class EntityStore<TDbContext, TEntity> : Store<TDbContext, TEntity> where TDbContext : ElsaDbContextBase where TEntity : Entity, new()
-{
-    /// <inheritdoc />
-    public EntityStore(IServiceProvider serviceProvider) : base(serviceProvider)
-    {
-    }
-
-=======
 public class EntityStore<TDbContext, TEntity>(IDbContextFactory<TDbContext> dbContextFactory, IDbExceptionHandler<TDbContext> exceptionHandler) 
     : Store<TDbContext, TEntity>(dbContextFactory, exceptionHandler) where TDbContext : DbContext where TEntity : Entity, new()
 {
->>>>>>> ef2dfd39
     /// <summary>
     /// Saves the entity.
     /// </summary>

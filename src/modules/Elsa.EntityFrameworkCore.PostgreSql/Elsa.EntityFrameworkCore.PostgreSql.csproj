<Project Sdk="Microsoft.NET.Sdk">

    <Import Project="..\..\..\common.props" />
    <Import Project="..\..\..\configureawait.props" />

    <PropertyGroup>
        <TargetFrameworks>net6.0;net7.0</TargetFrameworks>
        <Description>
            Provides PostgreSql implementation and migrations for various modules.
        </Description>
        <PackageTags>elsa module persistence efcore postgresql</PackageTags>
    </PropertyGroup>

    <ItemGroup Condition=" '$(TargetFramework)' == 'net6.0'">
<<<<<<< HEAD
        <PackageReference Include="Npgsql.EntityFrameworkCore.PostgreSQL" Version="6.0.12" />
=======
>>>>>>> 750c2094
        <PackageReference Include="Microsoft.EntityFrameworkCore.Design" Version="6.0.12">
            <PrivateAssets>all</PrivateAssets>
            <IncludeAssets>runtime; build; native; contentfiles; analyzers; buildtransitive</IncludeAssets>
        </PackageReference>
        <PackageReference Include="Npgsql.EntityFrameworkCore.PostgreSQL" Version="6.0.8" />
    </ItemGroup>

    <ItemGroup Condition=" '$(TargetFramework)' == 'net7.0'">
        <PackageReference Include="Npgsql.EntityFrameworkCore.PostgreSQL" Version="7.0.1" />
        <PackageReference Include="Microsoft.EntityFrameworkCore.Design" Version="7.0.1">
            <PrivateAssets>all</PrivateAssets>
            <IncludeAssets>runtime; build; native; contentfiles; analyzers; buildtransitive</IncludeAssets>
        </PackageReference>
        <PackageReference Include="Npgsql.EntityFrameworkCore.PostgreSQL" Version="7.0.1" />
    </ItemGroup>

    <ItemGroup>
        <ProjectReference Include="..\Elsa.EntityFrameworkCore\Elsa.EntityFrameworkCore.csproj" />
    </ItemGroup>

</Project><|MERGE_RESOLUTION|>--- conflicted
+++ resolved
@@ -12,10 +12,6 @@
     </PropertyGroup>
 
     <ItemGroup Condition=" '$(TargetFramework)' == 'net6.0'">
-<<<<<<< HEAD
-        <PackageReference Include="Npgsql.EntityFrameworkCore.PostgreSQL" Version="6.0.12" />
-=======
->>>>>>> 750c2094
         <PackageReference Include="Microsoft.EntityFrameworkCore.Design" Version="6.0.12">
             <PrivateAssets>all</PrivateAssets>
             <IncludeAssets>runtime; build; native; contentfiles; analyzers; buildtransitive</IncludeAssets>
@@ -24,7 +20,6 @@
     </ItemGroup>
 
     <ItemGroup Condition=" '$(TargetFramework)' == 'net7.0'">
-        <PackageReference Include="Npgsql.EntityFrameworkCore.PostgreSQL" Version="7.0.1" />
         <PackageReference Include="Microsoft.EntityFrameworkCore.Design" Version="7.0.1">
             <PrivateAssets>all</PrivateAssets>
             <IncludeAssets>runtime; build; native; contentfiles; analyzers; buildtransitive</IncludeAssets>

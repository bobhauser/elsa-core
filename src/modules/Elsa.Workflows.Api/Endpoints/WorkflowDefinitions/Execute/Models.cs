--- conflicted
+++ resolved
@@ -57,11 +57,7 @@
 
     private IDictionary<string, object>? ParseStringAsDictionary(string? value)
     {
-<<<<<<< HEAD
-        var result = Input?.TryConvertTo<ExpandoObject>(new()
-=======
         var result = value?.TryConvertTo<ExpandoObject>(new()
->>>>>>> 287eef1a
         {
             SerializerOptions = new()
             {

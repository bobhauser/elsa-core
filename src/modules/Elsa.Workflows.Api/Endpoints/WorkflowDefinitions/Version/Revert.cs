using Elsa.Abstractions;
using Elsa.Common.Models;
using Elsa.Workflows.Api.Constants;
using Elsa.Workflows.Api.Requirements;
using Elsa.Workflows.Management;
using Elsa.Workflows.Management.Filters;
using Elsa.Workflows.Management.Models;
using JetBrains.Annotations;
using Microsoft.AspNetCore.Authorization;

namespace Elsa.Workflows.Api.Endpoints.WorkflowDefinitions.Version;

[PublicAPI]
internal class RevertVersion(IWorkflowDefinitionManager workflowDefinitionManager, IAuthorizationService authorizationService, IWorkflowDefinitionStore store)
    : ElsaEndpointWithoutRequest
{
    public override void Configure()
    {
        Post("workflow-definitions/{definitionId}/revert/{version}");
        ConfigurePermissions("publish:workflow-definitions");
    }

    public override async Task HandleAsync(CancellationToken cancellationToken)
    {
        var definitionId = Route<string>("definitionId")!;
        var version = Route<int>("version");

        var filter = new WorkflowDefinitionFilter
        {
            DefinitionId = definitionId,
            VersionOptions = VersionOptions.SpecificVersion(version)
        };

        var definition = await store.FindAsync(filter, cancellationToken);

        if (definition == null)
        {
            await SendNotFoundAsync(cancellationToken);
            return;
        }

        var authorizationResult = authorizationService.AuthorizeAsync(User, new NotReadOnlyResource(definition), AuthorizationPolicies.NotReadOnlyPolicy);

        if (!authorizationResult.Result.Succeeded)
        {
            await SendForbiddenAsync(cancellationToken);
            return;
        }

<<<<<<< HEAD
        await workflowDefinitionManager.RevertVersionAsync(definitionId, version, cancellationToken);
        await SendOkAsync(cancellationToken);
=======
        var newDefinition = await workflowDefinitionManager.RevertVersionAsync(definitionId, version, cancellationToken);
        var newDefinitionSummary = WorkflowDefinitionSummary.FromDefinition(newDefinition);

        await SendCreatedAtAsync("GetWorkflowDefinitionById", new
        {
            id = newDefinition.Id
        }, newDefinitionSummary, cancellation: cancellationToken);
>>>>>>> 7e29472b
    }
}<|MERGE_RESOLUTION|>--- conflicted
+++ resolved
@@ -47,10 +47,6 @@
             return;
         }
 
-<<<<<<< HEAD
-        await workflowDefinitionManager.RevertVersionAsync(definitionId, version, cancellationToken);
-        await SendOkAsync(cancellationToken);
-=======
         var newDefinition = await workflowDefinitionManager.RevertVersionAsync(definitionId, version, cancellationToken);
         var newDefinitionSummary = WorkflowDefinitionSummary.FromDefinition(newDefinition);
 
@@ -58,6 +54,5 @@
         {
             id = newDefinition.Id
         }, newDefinitionSummary, cancellation: cancellationToken);
->>>>>>> 7e29472b
     }
 }
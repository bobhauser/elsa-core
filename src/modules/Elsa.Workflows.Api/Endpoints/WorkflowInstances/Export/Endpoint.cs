--- conflicted
+++ resolved
@@ -121,11 +121,7 @@
         var executionLogRecords = request.IncludeWorkflowExecutionLog ? await LoadWorkflowExecutionLogRecordsAsync(workflowState.Id, cancellationToken) : default;
         var activityExecutionLogRecords = request.IncludeActivityExecutionLog ? await LoadActivityExecutionLogRecordsAsync(workflowState.Id, cancellationToken) : default;
         var bookmarks = request.IncludeBookmarks ? await LoadBookmarksAsync(workflowState.Id, cancellationToken) : null;
-<<<<<<< HEAD
         var workflowStateElement = _workflowStateSerializer.SerializeToElement(workflowState);
-=======
-        var workflowStateElement = _workflowStateSerializer.SerializeToElement(workflowState, cancellationToken);
->>>>>>> 83238e99
         var bookmarksElement = bookmarks != null ? SerializeBookmarks(bookmarks) : default(JsonElement?);
         var executionLogRecordsElement = executionLogRecords != null ? _safeSerializer.SerializeToElement(executionLogRecords, cancellationToken) : default(JsonElement?);
         var activityExecutionLogRecordsElement = activityExecutionLogRecords != null ? _safeSerializer.SerializeToElement(activityExecutionLogRecords, cancellationToken) : default(JsonElement?);

--- conflicted
+++ resolved
@@ -15,11 +15,8 @@
         <ProjectReference Include="..\Elsa.Workflows.Runtime\Elsa.Workflows.Runtime.csproj" />
     </ItemGroup>
     
-<<<<<<< HEAD
-=======
     <!--Overridden for vulnaribility reasons with dependencies referencing older versions.-->
     <ItemGroup>
         <PackageReference Include="System.Text.Json" VersionOverride="$(SystemTextJsonVersion)" />
     </ItemGroup>
->>>>>>> 83238e99
 </Project>
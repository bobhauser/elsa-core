--- conflicted
+++ resolved
@@ -14,14 +14,7 @@
         <ProjectReference Include="..\Elsa.Workflows.Management\Elsa.Workflows.Management.csproj" />
         <ProjectReference Include="..\Elsa.Workflows.Runtime\Elsa.Workflows.Runtime.csproj" />
     </ItemGroup>
-
-<<<<<<< HEAD
-    <ItemGroup Condition="'$(TargetFramework)' == 'net8.0'">
-        <PackageReference Include="Npgsql" VersionOverride="8.0.3" />
-    </ItemGroup>
     
-=======
->>>>>>> 82a1ae01
     <ItemGroup>
         <PackageReference Include="Azure.Identity" />
         <PackageReference Include="Dapper" />

--- conflicted
+++ resolved
@@ -24,61 +24,36 @@
     /// <inheritdoc />
     public async Task SaveAsync(ActivityExecutionRecord record, CancellationToken cancellationToken = default)
     {
-<<<<<<< HEAD
         var mappedRecord = await Map(record, cancellationToken);
         await store.SaveAsync(mappedRecord, cancellationToken);
-=======
-        var mappedRecord = Map(record, cancellationToken);
-        await _store.SaveAsync(mappedRecord, PrimaryKeyName, cancellationToken);
->>>>>>> 83238e99
     }
 
     /// <inheritdoc />
     public async Task SaveManyAsync(IEnumerable<ActivityExecutionRecord> records, CancellationToken cancellationToken = default)
     {
-<<<<<<< HEAD
         var mappedRecords = await Task.WhenAll(records.Select(async x => await Map(x, cancellationToken)));
         await store.SaveManyAsync(mappedRecords, cancellationToken);
-=======
-        var mappedRecords = records.Select(x => Map(x, cancellationToken));
-        await _store.SaveManyAsync(mappedRecords, PrimaryKeyName, cancellationToken);
->>>>>>> 83238e99
     }
 
     /// <inheritdoc />
     public async Task<ActivityExecutionRecord?> FindAsync(ActivityExecutionRecordFilter filter, CancellationToken cancellationToken = default)
     {
-<<<<<<< HEAD
         var record = await store.FindAsync(q => ApplyFilter(q, filter), cancellationToken);
         return record == null ? null : await MapAsync(record, cancellationToken);
-=======
-        var record = await _store.FindAsync(q => ApplyFilter(q, filter), cancellationToken);
-        return record == null ? null : Map(record, cancellationToken);
->>>>>>> 83238e99
     }
 
     /// <inheritdoc />
     public async Task<IEnumerable<ActivityExecutionRecord>> FindManyAsync<TOrderBy>(ActivityExecutionRecordFilter filter, ActivityExecutionRecordOrder<TOrderBy> order, CancellationToken cancellationToken = default)
     {
-<<<<<<< HEAD
         var records = await store.FindManyAsync(q => ApplyFilter(q, filter), order.KeySelector.GetPropertyName(), order.Direction, cancellationToken);
         return await Task.WhenAll(records.Select(async x => await MapAsync(x, cancellationToken)));
-=======
-        var records = await _store.FindManyAsync(q => ApplyFilter(q, filter), order.KeySelector.GetPropertyName(), order.Direction, cancellationToken);
-        return records.Select( x => Map(x, cancellationToken)).ToList();
->>>>>>> 83238e99
     }
 
     /// <inheritdoc />
     public async Task<IEnumerable<ActivityExecutionRecord>> FindManyAsync(ActivityExecutionRecordFilter filter, CancellationToken cancellationToken = default)
     {
-<<<<<<< HEAD
         var records = await store.FindManyAsync(q => ApplyFilter(q, filter), cancellationToken);
         return await Task.WhenAll(records.Select(async x => await MapAsync(x, cancellationToken)));
-=======
-        var records = await _store.FindManyAsync(q => ApplyFilter(q, filter), cancellationToken);
-        return records.Select( x => Map(x, cancellationToken)).ToList();
->>>>>>> 83238e99
     }
 
     /// <inheritdoc />
@@ -141,20 +116,12 @@
             HasBookmarks = source.HasBookmarks,
             Status = source.Status.ToString(),
             ActivityTypeVersion = source.ActivityTypeVersion,
-<<<<<<< HEAD
             SerializedActivityState = source.ActivityState != null ? await safeSerializer.SerializeAsync(source.ActivityState, cancellationToken) : null,
             SerializedPayload = source.Payload != null ? await safeSerializer.SerializeAsync(source.Payload, cancellationToken) : null,
             SerializedOutputs = source.Outputs != null ? await safeSerializer.SerializeAsync(source.Outputs, cancellationToken) : null,
             SerializedException = source.Exception != null ? payloadSerializer.Serialize(source.Exception) : null,
             SerializedProperties = source.Properties.Any() ? await safeSerializer.SerializeAsync(source.Properties, cancellationToken) : null,
             TenantId = source.TenantId
-=======
-            SerializedActivityState = source.ActivityState != null ? _safeSerializer.Serialize(source.ActivityState, cancellationToken) : null,
-            SerializedPayload = source.Payload != null ? _safeSerializer.Serialize(source.Payload, cancellationToken) : null,
-            SerializedOutputs = source.Outputs?.Any() == true ? _safeSerializer.Serialize(source.Outputs, cancellationToken) : null,
-            SerializedException = source.Exception != null ? _payloadSerializer.Serialize(source.Exception) : null,
-            SerializedProperties = source.Properties.Any() ? _safeSerializer.Serialize(source.Properties, cancellationToken) : null
->>>>>>> 83238e99
         };
     }
 
@@ -173,20 +140,12 @@
             HasBookmarks = source.HasBookmarks,
             Status = Enum.Parse<ActivityStatus>(source.Status),
             ActivityTypeVersion = source.ActivityTypeVersion,
-<<<<<<< HEAD
             ActivityState = source.SerializedActivityState != null ? payloadSerializer.Deserialize<IDictionary<string, object>>(source.SerializedActivityState) : default,
             Payload = source.SerializedPayload != null ? await safeSerializer.DeserializeAsync<IDictionary<string, object>>(source.SerializedPayload, cancellationToken) : default,
             Outputs = source.SerializedOutputs != null ? await safeSerializer.DeserializeAsync<IDictionary<string, object?>>(source.SerializedOutputs, cancellationToken) : default,
             Exception = source.SerializedException != null ? payloadSerializer.Deserialize<ExceptionState>(source.SerializedException) : default,
             Properties = source.SerializedProperties != null ? await safeSerializer.DeserializeAsync<IDictionary<string, object>>(source.SerializedProperties, cancellationToken) : new Dictionary<string, object>(),
             TenantId = source.TenantId
-=======
-            ActivityState = source.SerializedActivityState != null ? _payloadSerializer.Deserialize<IDictionary<string, object>>(source.SerializedActivityState) : null,
-            Payload = source.SerializedPayload != null ? _safeSerializer.Deserialize<IDictionary<string, object>>(source.SerializedPayload, cancellationToken) : null,
-            Outputs = source.SerializedOutputs != null ? _safeSerializer.Deserialize<IDictionary<string, object?>>(source.SerializedOutputs, cancellationToken) : null,
-            Exception = source.SerializedException != null ? _payloadSerializer.Deserialize<ExceptionState>(source.SerializedException) : null,
-            Properties = source.SerializedProperties != null ? _safeSerializer.Deserialize<IDictionary<string, object>>(source.SerializedProperties, cancellationToken) : null
->>>>>>> 83238e99
         };
     }
 

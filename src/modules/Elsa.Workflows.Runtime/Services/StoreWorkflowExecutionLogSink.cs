using Elsa.Mediator.Contracts;
using Elsa.Workflows.Runtime.Contracts;
using Elsa.Workflows.Runtime.Entities;
using Elsa.Workflows.Runtime.Notifications;

namespace Elsa.Workflows.Runtime;

/// <summary>
/// This implementation saves <see cref="WorkflowExecutionLogRecord"/> directly through the store.
/// </summary>
public class StoreWorkflowExecutionLogSink(IWorkflowExecutionLogStore store, IWorkflowExecutionLogRecordExtractor extractor, INotificationSender notificationSender) : IWorkflowExecutionLogSink
{
    /// <inheritdoc />
    public async Task PersistExecutionLogsAsync(WorkflowExecutionContext context, CancellationToken cancellationToken)
    {
<<<<<<< HEAD
        var records = context.ExecutionLog.Select(x => new WorkflowExecutionLogRecord
        {
            Id = identityGenerator.GenerateId(),
            ActivityInstanceId = x.ActivityInstanceId,
            ParentActivityInstanceId = x.ParentActivityInstanceId,
            ActivityNodeId = x.NodeId,
            ActivityId = x.ActivityId,
            ActivityType = x.ActivityType,
            ActivityTypeVersion = x.ActivityTypeVersion,
            ActivityName = x.ActivityName,
            Message = x.Message,
            EventName = x.EventName,
            WorkflowDefinitionId = context.Workflow.Identity.DefinitionId,
            WorkflowDefinitionVersionId = context.Workflow.Identity.Id,
            WorkflowInstanceId = context.Id,
            WorkflowVersion = context.Workflow.Version,
            Source = x.Source,
            ActivityState = x.ActivityState,
            Payload = x.Payload,
            Timestamp = x.Timestamp,
            Sequence = x.Sequence
        }).ToList();
        
        await store.AddManyAsync(records, context.CancellationToken);
        await notificationSender.SendAsync(new WorkflowExecutionLogUpdated(context), context.CancellationToken);
=======
        var records = extractor.ExtractWorkflowExecutionLogs(context).ToList();
        await store.AddManyAsync(records, context.CancellationTokens.SystemCancellationToken);
        await notificationSender.SendAsync(new WorkflowExecutionLogUpdated(context), context.CancellationTokens.SystemCancellationToken);
>>>>>>> e5ba9a8a
    }
}<|MERGE_RESOLUTION|>--- conflicted
+++ resolved
@@ -13,36 +13,8 @@
     /// <inheritdoc />
     public async Task PersistExecutionLogsAsync(WorkflowExecutionContext context, CancellationToken cancellationToken)
     {
-<<<<<<< HEAD
-        var records = context.ExecutionLog.Select(x => new WorkflowExecutionLogRecord
-        {
-            Id = identityGenerator.GenerateId(),
-            ActivityInstanceId = x.ActivityInstanceId,
-            ParentActivityInstanceId = x.ParentActivityInstanceId,
-            ActivityNodeId = x.NodeId,
-            ActivityId = x.ActivityId,
-            ActivityType = x.ActivityType,
-            ActivityTypeVersion = x.ActivityTypeVersion,
-            ActivityName = x.ActivityName,
-            Message = x.Message,
-            EventName = x.EventName,
-            WorkflowDefinitionId = context.Workflow.Identity.DefinitionId,
-            WorkflowDefinitionVersionId = context.Workflow.Identity.Id,
-            WorkflowInstanceId = context.Id,
-            WorkflowVersion = context.Workflow.Version,
-            Source = x.Source,
-            ActivityState = x.ActivityState,
-            Payload = x.Payload,
-            Timestamp = x.Timestamp,
-            Sequence = x.Sequence
-        }).ToList();
-        
-        await store.AddManyAsync(records, context.CancellationToken);
-        await notificationSender.SendAsync(new WorkflowExecutionLogUpdated(context), context.CancellationToken);
-=======
         var records = extractor.ExtractWorkflowExecutionLogs(context).ToList();
         await store.AddManyAsync(records, context.CancellationTokens.SystemCancellationToken);
         await notificationSender.SendAsync(new WorkflowExecutionLogUpdated(context), context.CancellationTokens.SystemCancellationToken);
->>>>>>> e5ba9a8a
     }
 }
using System.Diagnostics.CodeAnalysis;
using System.Reflection;
using Elsa.Common.Features;
using Elsa.Extensions;
using Elsa.Features.Abstractions;
using Elsa.Features.Attributes;
using Elsa.Features.Services;
using Elsa.Mediator.Contracts;
using Elsa.Workflows.Contracts;
using Elsa.Workflows.Management;
using Elsa.Workflows.Management.Contracts;
using Elsa.Workflows.Management.Handlers;
using Elsa.Workflows.Management.Services;
using Elsa.Workflows.Runtime.ActivationValidators;
using Elsa.Workflows.Runtime.Entities;
using Elsa.Workflows.Runtime.Handlers;
using Elsa.Workflows.Runtime.HostedServices;
using Elsa.Workflows.Runtime.Options;
using Elsa.Workflows.Runtime.Providers;
using Elsa.Workflows.Runtime.Services;
using Elsa.Workflows.Runtime.Stores;
using Elsa.Workflows.Services;
using Medallion.Threading;
using Medallion.Threading.FileSystem;
using Microsoft.Extensions.DependencyInjection;

namespace Elsa.Workflows.Runtime.Features;

/// <summary>
/// Installs and configures workflow runtime features.
/// </summary>
[DependsOn(typeof(SystemClockFeature))]
public class WorkflowRuntimeFeature : FeatureBase
{
    /// <inheritdoc />
    public WorkflowRuntimeFeature(IModule module) : base(module)
    {
    }

    private IDictionary<string, DispatcherChannel> WorkflowDispatcherChannels { get; set; } = new Dictionary<string, DispatcherChannel>();

    /// <summary>
    /// A list of workflow builders configured during application startup.
    /// </summary>
    public IDictionary<string, Func<IServiceProvider, ValueTask<IWorkflow>>> Workflows { get; set; } = new Dictionary<string, Func<IServiceProvider, ValueTask<IWorkflow>>>();

    /// <summary>
    /// A factory that instantiates a concrete <see cref="IWorkflowRuntime"/>.
    /// </summary>
    public Func<IServiceProvider, IWorkflowRuntime> WorkflowRuntime { get; set; } = sp => ActivatorUtilities.CreateInstance<LocalWorkflowRuntime>(sp);

    /// <summary>
    /// A factory that instantiates an <see cref="IWorkflowDispatcher"/>.
    /// </summary>
    public Func<IServiceProvider, IWorkflowDispatcher> WorkflowDispatcher { get; set; } = sp =>
    {
        var decoratedService = ActivatorUtilities.CreateInstance<BackgroundWorkflowDispatcher>(sp);
        return ActivatorUtilities.CreateInstance<ValidatingWorkflowDispatcher>(sp, decoratedService);
    };

    /// <summary>
    /// A factory that instantiates an <see cref="IWorkflowCancellationDispatcher"/>.
    /// </summary>
    public Func<IServiceProvider, IWorkflowCancellationDispatcher> WorkflowCancellationDispatcher { get; set; } = sp => ActivatorUtilities.CreateInstance<BackgroundWorkflowCancellationDispatcher>(sp);

    /// <summary>
    /// A factory that instantiates an <see cref="IBookmarkStore"/>.
    /// </summary>
    public Func<IServiceProvider, IBookmarkStore> BookmarkStore { get; set; } = sp => sp.GetRequiredService<MemoryBookmarkStore>();

    /// <summary>
    /// A factory that instantiates an <see cref="ITriggerStore"/>.
    /// </summary>
    public Func<IServiceProvider, ITriggerStore> TriggerStore { get; set; } = sp => sp.GetRequiredService<MemoryTriggerStore>();

    /// <summary>
    /// A factory that instantiates an <see cref="IWorkflowExecutionLogStore"/>.
    /// </summary>
    public Func<IServiceProvider, IWorkflowExecutionLogStore> WorkflowExecutionLogStore { get; set; } = sp => sp.GetRequiredService<MemoryWorkflowExecutionLogStore>();

    /// <summary>
    /// A factory that instantiates an <see cref="IActivityExecutionStore"/>.
    /// </summary>
    public Func<IServiceProvider, IActivityExecutionStore> ActivityExecutionLogStore { get; set; } = sp => sp.GetRequiredService<MemoryActivityExecutionStore>();

    /// <summary>
    /// A factory that instantiates an <see cref="IWorkflowExecutionContextStore"/>.
    /// </summary>
    public Func<IServiceProvider, IWorkflowExecutionContextStore> WorkflowExecutionContextStore { get; set; } = sp => sp.GetRequiredService<MemoryWorkflowExecutionContextStore>();

    /// <summary>
    /// A factory that instantiates an <see cref="IDistributedLockProvider"/>.
    /// </summary>
    public Func<IServiceProvider, IDistributedLockProvider> DistributedLockProvider { get; set; } = _ => new FileDistributedSynchronizationProvider(new DirectoryInfo(Path.Combine(Environment.CurrentDirectory, "App_Data/locks")));

    /// <summary>
    /// A factory that instantiates an <see cref="ITaskDispatcher"/>.
    /// </summary>
    public Func<IServiceProvider, ITaskDispatcher> RunTaskDispatcher { get; set; } = sp => sp.GetRequiredService<BackgroundTaskDispatcher>();

    /// <summary>
    /// A factory that instantiates an <see cref="IBackgroundActivityScheduler"/>.
    /// </summary>
    public Func<IServiceProvider, IBackgroundActivityScheduler> BackgroundActivityScheduler { get; set; } = sp => ActivatorUtilities.CreateInstance<LocalBackgroundActivityScheduler>(sp);

    /// <summary>
    /// Represents a sink for workflow execution logs.
    /// </summary>
    public Func<IServiceProvider, IWorkflowExecutionLogSink> WorkflowExecutionLogSink { get; set; } = sp => sp.GetRequiredService<StoreWorkflowExecutionLogSink>();
    
    /// <summary>
    /// A factory that instantiates an <see cref="ICommandHandler"/>.
    /// </summary>
    public Func<IServiceProvider, ICommandHandler> DispatchWorkflowCommandHandler { get; set; } = sp => sp.GetRequiredService<DispatchWorkflowCommandHandler>();

    /// <summary>
    /// A delegate to configure the <see cref="DistributedLockingOptions"/>.
    /// </summary>
    public Action<DistributedLockingOptions> DistributedLockingOptions { get; set; } = _ => { };

    /// <summary>
    /// A delegate to configure the <see cref="WorkflowInboxCleanupOptions"/>.
    /// </summary>
    public Action<WorkflowInboxCleanupOptions> WorkflowInboxCleanupOptions { get; set; } = _ => { };
    
    /// <summary>
    /// A delegate to configure the <see cref="WorkflowDispatcherOptions"/>.
    /// </summary>
    public Action<WorkflowDispatcherOptions> WorkflowDispatcherOptions { get; set; } = _ => { };

    /// <summary>
    /// Register the specified workflow type.
    /// </summary>
    public WorkflowRuntimeFeature AddWorkflow<T>() where T : IWorkflow
    {
        Workflows.Add<T>();
        return this;
    }

    /// <summary>
    /// Register all workflows in the specified assembly.
    /// </summary>
    [RequiresUnreferencedCode("The assembly is required to be referenced.")]
    public WorkflowRuntimeFeature AddWorkflowsFrom(Assembly assembly)
    {
        var workflowTypes = assembly.GetExportedTypes()
            .Where(x => typeof(IWorkflow).IsAssignableFrom(x) && x is { IsAbstract: false, IsInterface: false, IsGenericType: false })
            .ToList();

        foreach (var workflowType in workflowTypes)
            Workflows.Add(workflowType);

        return this;
    }

    /// <summary>
    /// Adds a dispatcher channel.
    /// </summary>
    public WorkflowRuntimeFeature AddDispatcherChannel(string channel)
    {
        return AddDispatcherChannel(new DispatcherChannel
        {
            Name = channel
        });
    }

    /// <summary>
    /// Adds a dispatcher channel.
    /// </summary>
    public WorkflowRuntimeFeature AddDispatcherChannel(DispatcherChannel channel)
    {
        WorkflowDispatcherChannels[channel.Name] = channel;
        return this;
    }

    /// <inheritdoc />
    public override void Configure()
    {
        // Activities
        Module.AddActivitiesFrom<WorkflowRuntimeFeature>();
    }

    /// <inheritdoc />
    public override void ConfigureHostedServices()
    {
        Module.ConfigureHostedService<PopulateRegistriesHostedService>();
    }

    /// <inheritdoc />
    public override void Apply()
    {
        // Options.
        Services.Configure(DistributedLockingOptions);
        Services.Configure(WorkflowInboxCleanupOptions);
        Services.Configure(WorkflowDispatcherOptions);
        Services.Configure<RuntimeOptions>(options => { options.Workflows = Workflows; });
        Services.Configure<WorkflowDispatcherOptions>(options =>
        {
            options.Channels.AddRange(WorkflowDispatcherChannels.Values);
        });

        Services
            // Core.
            .AddScoped<ITriggerIndexer, TriggerIndexer>()
            .AddScoped<IWorkflowInstanceFactory, WorkflowInstanceFactory>()
            .AddScoped<IWorkflowHostFactory, WorkflowHostFactory>()
            .AddScoped<IBackgroundActivityInvoker, BackgroundActivityInvoker>()
            .AddScoped(WorkflowRuntime)
            .AddScoped(WorkflowDispatcher)
            .AddScoped(WorkflowCancellationDispatcher)
            .AddScoped(WorkflowExecutionContextStore)
            .AddScoped(RunTaskDispatcher)
            .AddScoped(WorkflowExecutionLogSink)
            .AddSingleton(BackgroundActivityScheduler)
            .AddSingleton<RandomLongIdentityGenerator>()
            .AddScoped<IBookmarkManager, DefaultBookmarkManager>()
            .AddScoped<IActivityExecutionManager, DefaultActivityExecutionManager>()
            .AddScoped<IActivityExecutionStatsService, ActivityExecutionStatsService>()
            .AddScoped<IActivityExecutionMapper, DefaultActivityExecutionMapper>()
            .AddScoped<IWorkflowDefinitionStorePopulator, DefaultWorkflowDefinitionStorePopulator>()
            .AddScoped<IRegistriesPopulator, DefaultRegistriesPopulator>()
            .AddScoped<IWorkflowDefinitionsRefresher, WorkflowDefinitionsRefresher>()
            .AddScoped<IWorkflowRegistry, DefaultWorkflowRegistry>()
            .AddScoped<IWorkflowMatcher, WorkflowMatcher>()
            .AddScoped<IWorkflowInvoker, WorkflowInvoker>()
            .AddScoped<IStimulusSender, StimulusSender>()
            .AddScoped<ITriggerBoundWorkflowService, TriggerBoundWorkflowService>()
            .AddScoped<IBookmarkBoundWorkflowService, BookmarkBoundWorkflowService>()
            .AddScoped<ITaskReporter, TaskReporter>()
            .AddScoped<SynchronousTaskDispatcher>()
            .AddScoped<BackgroundTaskDispatcher>()
<<<<<<< HEAD
            .AddScoped<DispatchWorkflowCommandHandler>()
=======
            .AddScoped<StoreWorkflowExecutionLogSink>()
>>>>>>> 218f3b46
            .AddScoped<IEventPublisher, EventPublisher>()
            .AddScoped<IBookmarkUpdater, BookmarkUpdater>()
            .AddScoped<IBookmarksPersister, BookmarksPersister>()
            .AddScoped<IBookmarkResumer, BookmarkResumer>()
            .AddScoped<IWorkflowCanceler, WorkflowCanceler>()
            .AddScoped<IWorkflowCancellationService, WorkflowCancellationService>()
            
            // Deprecated services.
            .AddScoped<IWorkflowInbox, StimulusProxyWorkflowInbox>()
            
            // Stores.
            .AddScoped(BookmarkStore)
            .AddScoped(TriggerStore)
            .AddScoped(WorkflowExecutionLogStore)
            .AddScoped(ActivityExecutionLogStore)

            // Lazy services.
            .AddScoped<Func<IEnumerable<IWorkflowsProvider>>>(sp => sp.GetServices<IWorkflowsProvider>)
            .AddScoped<Func<IEnumerable<IWorkflowMaterializer>>>(sp => sp.GetServices<IWorkflowMaterializer>)

            // Noop stores.
            .AddScoped<MemoryWorkflowExecutionLogStore>()
            .AddScoped<MemoryActivityExecutionStore>()

            // Memory stores.
            .AddMemoryStore<StoredBookmark, MemoryBookmarkStore>()
            .AddMemoryStore<StoredTrigger, MemoryTriggerStore>()
            .AddMemoryStore<WorkflowExecutionLogRecord, MemoryWorkflowExecutionLogStore>()
            .AddMemoryStore<ActivityExecutionRecord, MemoryActivityExecutionStore>()
            .AddMemoryStore<WorkflowExecutionContext, MemoryWorkflowExecutionContextStore>()

            // Distributed locking.
            .AddSingleton(DistributedLockProvider)

            // Workflow definition providers.
            .AddWorkflowDefinitionProvider<ClrWorkflowsProvider>()

            // Domain handlers.
            .AddCommandHandler<DispatchWorkflowCommandHandler>()
            .AddNotificationHandler<ResumeDispatchWorkflowActivity>()
            .AddNotificationHandler<ResumeBulkDispatchWorkflowActivity>()
            .AddNotificationHandler<IndexTriggers>()
            .AddNotificationHandler<CancelBackgroundActivities>()
            .AddNotificationHandler<DeleteBookmarks>()
            .AddNotificationHandler<DeleteTriggers>()
            .AddNotificationHandler<DeleteWorkflowInstances>()
            .AddNotificationHandler<DeleteActivityExecutionLogRecords>()
            .AddNotificationHandler<DeleteWorkflowExecutionLogRecords>()
            .AddNotificationHandler<WorkflowExecutionContextNotificationsHandler>()

            // Workflow activation strategies.
            .AddScoped<IWorkflowActivationStrategy, SingletonStrategy>()
            .AddScoped<IWorkflowActivationStrategy, CorrelatedSingletonStrategy>()
            .AddScoped<IWorkflowActivationStrategy, CorrelationStrategy>()
            ;
        
    }
}<|MERGE_RESOLUTION|>--- conflicted
+++ resolved
@@ -229,11 +229,8 @@
             .AddScoped<ITaskReporter, TaskReporter>()
             .AddScoped<SynchronousTaskDispatcher>()
             .AddScoped<BackgroundTaskDispatcher>()
-<<<<<<< HEAD
+            .AddScoped<StoreWorkflowExecutionLogSink>()
             .AddScoped<DispatchWorkflowCommandHandler>()
-=======
-            .AddScoped<StoreWorkflowExecutionLogSink>()
->>>>>>> 218f3b46
             .AddScoped<IEventPublisher, EventPublisher>()
             .AddScoped<IBookmarkUpdater, BookmarkUpdater>()
             .AddScoped<IBookmarksPersister, BookmarksPersister>()

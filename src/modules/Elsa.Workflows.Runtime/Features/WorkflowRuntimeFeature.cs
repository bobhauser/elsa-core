--- conflicted
+++ resolved
@@ -278,15 +278,12 @@
             .AddScoped<IWorkflowRestarter, DefaultWorkflowRestarter>()
             .AddScoped<IBookmarkQueuePurger, DefaultBookmarkQueuePurger>()
             .AddScoped<ILogRecordExtractor<WorkflowExecutionLogRecord>, WorkflowExecutionLogRecordExtractor>()
-<<<<<<< HEAD
-=======
             .AddScoped<IBookmarkQueueProcessor, BookmarkQueueProcessor>()
             .AddScoped<DefaultCommitStateHandler>()
             .AddScoped<WorkflowHeartbeatGeneratorFactory>()
 
             // Deprecated services.
             .AddScoped<IWorkflowInbox, StimulusProxyWorkflowInbox>()
->>>>>>> 82a1ae01
 
             // Stores.
             .AddScoped(BookmarkStore)

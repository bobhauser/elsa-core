using System.Diagnostics.CodeAnalysis;
using System.Reflection;
using Elsa.Common.Features;
using Elsa.Extensions;
using Elsa.Features.Abstractions;
using Elsa.Features.Attributes;
using Elsa.Features.Services;
using Elsa.Mediator.Contracts;
using Elsa.Workflows.Contracts;
using Elsa.Workflows.Features;
using Elsa.Workflows.Management;
using Elsa.Workflows.Management.Contracts;
using Elsa.Workflows.Management.Services;
using Elsa.Workflows.Runtime.ActivationValidators;
using Elsa.Workflows.Runtime.Contracts;
using Elsa.Workflows.Runtime.Entities;
using Elsa.Workflows.Runtime.Handlers;
using Elsa.Workflows.Runtime.HostedServices;
using Elsa.Workflows.Runtime.Options;
using Elsa.Workflows.Runtime.Providers;
using Elsa.Workflows.Runtime.Stores;
using Medallion.Threading;
using Medallion.Threading.FileSystem;
using Microsoft.Extensions.DependencyInjection;

namespace Elsa.Workflows.Runtime.Features;

/// Installs and configures workflow runtime features.
[DependsOn(typeof(SystemClockFeature))]
public class WorkflowRuntimeFeature : FeatureBase
{
    /// <inheritdoc />
    public WorkflowRuntimeFeature(IModule module) : base(module)
    {
    }

    private IDictionary<string, DispatcherChannel> WorkflowDispatcherChannels { get; set; } = new Dictionary<string, DispatcherChannel>();

    /// A list of workflow builders configured during application startup.
    public IDictionary<string, Func<IServiceProvider, ValueTask<IWorkflow>>> Workflows { get; set; } = new Dictionary<string, Func<IServiceProvider, ValueTask<IWorkflow>>>();

    /// A factory that instantiates a concrete <see cref="IWorkflowRuntime"/>.
    public Func<IServiceProvider, IWorkflowRuntime> WorkflowRuntime { get; set; } = sp => ActivatorUtilities.CreateInstance<LocalWorkflowRuntime>(sp);

    /// A factory that instantiates an <see cref="IWorkflowDispatcher"/>.
    public Func<IServiceProvider, IWorkflowDispatcher> WorkflowDispatcher { get; set; } = sp =>
    {
        var decoratedService = ActivatorUtilities.CreateInstance<BackgroundWorkflowDispatcher>(sp);
        return ActivatorUtilities.CreateInstance<ValidatingWorkflowDispatcher>(sp, decoratedService);
    };

    /// A factory that instantiates an <see cref="IWorkflowCancellationDispatcher"/>.
    public Func<IServiceProvider, IWorkflowCancellationDispatcher> WorkflowCancellationDispatcher { get; set; } = sp => ActivatorUtilities.CreateInstance<BackgroundWorkflowCancellationDispatcher>(sp);

    /// A factory that instantiates an <see cref="IBookmarkStore"/>.
    public Func<IServiceProvider, IBookmarkStore> BookmarkStore { get; set; } = sp => sp.GetRequiredService<MemoryBookmarkStore>();

    /// A factory that instantiates an <see cref="IBookmarkQueueStore"/>.
    public Func<IServiceProvider, IBookmarkQueueStore> BookmarkQueueStore { get; set; } = sp => sp.GetRequiredService<MemoryBookmarkQueueStore>();

    /// A factory that instantiates an <see cref="ITriggerStore"/>.
    public Func<IServiceProvider, ITriggerStore> TriggerStore { get; set; } = sp => sp.GetRequiredService<MemoryTriggerStore>();

    /// A factory that instantiates an <see cref="IWorkflowExecutionLogStore"/>.
    public Func<IServiceProvider, IWorkflowExecutionLogStore> WorkflowExecutionLogStore { get; set; } = sp => sp.GetRequiredService<MemoryWorkflowExecutionLogStore>();

    /// A factory that instantiates an <see cref="IActivityExecutionStore"/>.
    public Func<IServiceProvider, IActivityExecutionStore> ActivityExecutionLogStore { get; set; } = sp => sp.GetRequiredService<MemoryActivityExecutionStore>();

    /// A factory that instantiates an <see cref="IWorkflowExecutionContextStore"/>.
    public Func<IServiceProvider, IWorkflowExecutionContextStore> WorkflowExecutionContextStore { get; set; } = sp => sp.GetRequiredService<MemoryWorkflowExecutionContextStore>();

    /// A factory that instantiates an <see cref="IDistributedLockProvider"/>.
    public Func<IServiceProvider, IDistributedLockProvider> DistributedLockProvider { get; set; } = _ => new FileDistributedSynchronizationProvider(new DirectoryInfo(Path.Combine(Environment.CurrentDirectory, "App_Data/locks")));

    /// A factory that instantiates an <see cref="ITaskDispatcher"/>.
    public Func<IServiceProvider, ITaskDispatcher> RunTaskDispatcher { get; set; } = sp => sp.GetRequiredService<BackgroundTaskDispatcher>();

    /// A factory that instantiates an <see cref="IBackgroundActivityScheduler"/>.
    public Func<IServiceProvider, IBackgroundActivityScheduler> BackgroundActivityScheduler { get; set; } = sp => ActivatorUtilities.CreateInstance<LocalBackgroundActivityScheduler>(sp);

    /// Represents a sink for workflow execution logs.
    public Func<IServiceProvider, IWorkflowExecutionLogSink> WorkflowExecutionLogSink { get; set; } = sp => sp.GetRequiredService<StoreWorkflowExecutionLogSink>();

    /// A factory that instantiates an <see cref="ICommandHandler"/>.
    public Func<IServiceProvider, ICommandHandler> DispatchWorkflowCommandHandler { get; set; } = sp => sp.GetRequiredService<DispatchWorkflowCommandHandler>();

    public Func<IServiceProvider, IBookmarkQueueWorker> BookmarkQueueWorker { get; set; } = sp => sp.GetRequiredService<BookmarkQueueWorker>();

    /// A delegate to configure the <see cref="DistributedLockingOptions"/>.
    public Action<DistributedLockingOptions> DistributedLockingOptions { get; set; } = _ => { };

    /// A delegate to configure the <see cref="WorkflowInboxCleanupOptions"/>.
    [Obsolete("Will be removed in a future version")]
    public Action<WorkflowInboxCleanupOptions> WorkflowInboxCleanupOptions { get; set; } = _ => { };

    /// A delegate to configure the <see cref="WorkflowDispatcherOptions"/>.
    public Action<WorkflowDispatcherOptions> WorkflowDispatcherOptions { get; set; } = _ => { };

    /// Register the specified workflow type.
    public WorkflowRuntimeFeature AddWorkflow<T>() where T : IWorkflow
    {
        Workflows.Add<T>();
        return this;
    }

    /// Register all workflows in the specified assembly.
    [RequiresUnreferencedCode("The assembly is required to be referenced.")]
    public WorkflowRuntimeFeature AddWorkflowsFrom(Assembly assembly)
    {
        var workflowTypes = assembly.GetExportedTypes()
            .Where(x => typeof(IWorkflow).IsAssignableFrom(x) && x is { IsAbstract: false, IsInterface: false, IsGenericType: false })
            .ToList();

        foreach (var workflowType in workflowTypes)
            Workflows.Add(workflowType);

        return this;
    }

    /// Adds a dispatcher channel.
    public WorkflowRuntimeFeature AddDispatcherChannel(string channel)
    {
        return AddDispatcherChannel(new DispatcherChannel
        {
            Name = channel
        });
    }

    /// Adds a dispatcher channel.
    public WorkflowRuntimeFeature AddDispatcherChannel(DispatcherChannel channel)
    {
        WorkflowDispatcherChannels[channel.Name] = channel;
        return this;
    }

    /// <inheritdoc />
    public override void Configure()
    {
        Module.AddActivitiesFrom<WorkflowRuntimeFeature>();
        Module.Configure<WorkflowsFeature>(workflows =>
        {
            workflows.CommitStateHandler = sp => sp.GetRequiredService<StoreCommitStateHandler>();
        });
    }

    /// <inheritdoc />
    public override void ConfigureHostedServices()
    {
        Module
            .ConfigureHostedService<PopulateRegistriesHostedService>(1)
            .ConfigureHostedService<TriggerBookmarkQueueWorker>(1);
    }

    /// <inheritdoc />
    public override void Apply()
    {
        // Options.
        Services.Configure(DistributedLockingOptions);
        Services.Configure(WorkflowInboxCleanupOptions);
        Services.Configure(WorkflowDispatcherOptions);
        Services.Configure<RuntimeOptions>(options => { options.Workflows = Workflows; });
        Services.Configure<WorkflowDispatcherOptions>(options =>
        {
            options.Channels.AddRange(WorkflowDispatcherChannels.Values);
        });

        Services
            // Core.
            .AddScoped<ITriggerIndexer, TriggerIndexer>()
            .AddScoped<IWorkflowInstanceFactory, WorkflowInstanceFactory>()
            .AddScoped<IWorkflowHostFactory, WorkflowHostFactory>()
            .AddScoped<IBackgroundActivityInvoker, BackgroundActivityInvoker>()
            .AddScoped(WorkflowRuntime)
            .AddScoped(WorkflowDispatcher)
            .AddScoped(WorkflowCancellationDispatcher)
            .AddScoped(WorkflowExecutionContextStore)
            .AddScoped(RunTaskDispatcher)
            .AddScoped(WorkflowExecutionLogSink)
            .AddSingleton(BackgroundActivityScheduler)
            .AddSingleton<RandomLongIdentityGenerator>()
            .AddSingleton<IBookmarkQueueSignaler, BookmarkQueueSignaler>()
            .AddSingleton<IBookmarkQueueWorker, BookmarkQueueWorker>()
            .AddScoped<IBookmarkManager, DefaultBookmarkManager>()
            .AddScoped<IActivityExecutionManager, DefaultActivityExecutionManager>()
            .AddScoped<IActivityExecutionStatsService, ActivityExecutionStatsService>()
            .AddScoped<IActivityExecutionMapper, DefaultActivityExecutionMapper>()
            .AddScoped<IWorkflowDefinitionStorePopulator, DefaultWorkflowDefinitionStorePopulator>()
            .AddScoped<IRegistriesPopulator, DefaultRegistriesPopulator>()
            .AddScoped<IWorkflowDefinitionsRefresher, WorkflowDefinitionsRefresher>()
            .AddScoped<IWorkflowDefinitionsReloader, WorkflowDefinitionsReloader>()
            .AddScoped<IWorkflowRegistry, DefaultWorkflowRegistry>()
            .AddScoped<IWorkflowMatcher, WorkflowMatcher>()
            .AddScoped<IWorkflowInvoker, WorkflowInvoker>()
            .AddScoped<IStimulusSender, StimulusSender>()
            .AddScoped<ITriggerBoundWorkflowService, TriggerBoundWorkflowService>()
            .AddScoped<IBookmarkBoundWorkflowService, BookmarkBoundWorkflowService>()
            .AddScoped<ITaskReporter, TaskReporter>()
            .AddScoped<SynchronousTaskDispatcher>()
            .AddScoped<BackgroundTaskDispatcher>()
            .AddScoped<StoreWorkflowExecutionLogSink>()
            .AddScoped<DispatchWorkflowCommandHandler>()
            .AddScoped<IEventPublisher, EventPublisher>()
            .AddScoped<IBookmarkUpdater, BookmarkUpdater>()
            .AddScoped<IBookmarksPersister, BookmarksPersister>()
            .AddScoped<IBookmarkResumer, BookmarkResumer>()
            .AddScoped<IBookmarkQueue, StoreBookmarkQueue>()
            .AddScoped<IWorkflowCanceler, WorkflowCanceler>()
            .AddScoped<IWorkflowCancellationService, WorkflowCancellationService>()
<<<<<<< HEAD
            .AddScoped<IBookmarkQueueProcessor, BookmarkQueueProcessor>()
            .AddScoped<StoreCommitStateHandler>()

            // Deprecated services.
            .AddScoped<IWorkflowInbox, StimulusProxyWorkflowInbox>()

=======
            .AddScoped<IWorkflowExecutionLogRecordExtractor, WorkflowExecutionLogRecordExtractor>()
            
>>>>>>> e5ba9a8a
            // Stores.
            .AddScoped(BookmarkStore)
            .AddScoped(BookmarkQueueStore)
            .AddScoped(TriggerStore)
            .AddScoped(WorkflowExecutionLogStore)
            .AddScoped(ActivityExecutionLogStore)

            // Lazy services.
            .AddScoped<Func<IEnumerable<IWorkflowsProvider>>>(sp => sp.GetServices<IWorkflowsProvider>)
            .AddScoped<Func<IEnumerable<IWorkflowMaterializer>>>(sp => sp.GetServices<IWorkflowMaterializer>)

            // Noop stores.
            .AddScoped<MemoryWorkflowExecutionLogStore>()
            .AddScoped<MemoryActivityExecutionStore>()

            // Memory stores.
            .AddMemoryStore<StoredBookmark, MemoryBookmarkStore>()
            .AddMemoryStore<StoredTrigger, MemoryTriggerStore>()
            .AddMemoryStore<BookmarkQueueItem, MemoryBookmarkQueueStore>()
            .AddMemoryStore<WorkflowExecutionLogRecord, MemoryWorkflowExecutionLogStore>()
            .AddMemoryStore<ActivityExecutionRecord, MemoryActivityExecutionStore>()
            .AddMemoryStore<WorkflowExecutionContext, MemoryWorkflowExecutionContextStore>()

            // Distributed locking.
            .AddSingleton(DistributedLockProvider)

            // Workflow definition providers.
            .AddWorkflowDefinitionProvider<ClrWorkflowsProvider>()

            // Domain handlers.
            .AddCommandHandler<DispatchWorkflowCommandHandler>()
            .AddNotificationHandler<ResumeDispatchWorkflowActivity>()
            .AddNotificationHandler<ResumeBulkDispatchWorkflowActivity>()
            .AddNotificationHandler<IndexTriggers>()
            .AddNotificationHandler<CancelBackgroundActivities>()
            .AddNotificationHandler<DeleteBookmarks>()
            .AddNotificationHandler<DeleteTriggers>()
            .AddNotificationHandler<DeleteActivityExecutionLogRecords>()
            .AddNotificationHandler<DeleteWorkflowExecutionLogRecords>()
            .AddNotificationHandler<WorkflowExecutionContextNotificationsHandler>()
<<<<<<< HEAD
            .AddNotificationHandler<SignalBookmarkQueueWorker>()
=======
            .AddNotificationHandler<RefreshActivityRegistry>()
>>>>>>> e5ba9a8a

            // Workflow activation strategies.
            .AddScoped<IWorkflowActivationStrategy, SingletonStrategy>()
            .AddScoped<IWorkflowActivationStrategy, CorrelatedSingletonStrategy>()
            .AddScoped<IWorkflowActivationStrategy, CorrelationStrategy>()
            ;
    }
}<|MERGE_RESOLUTION|>--- conflicted
+++ resolved
@@ -207,17 +207,13 @@
             .AddScoped<IBookmarkQueue, StoreBookmarkQueue>()
             .AddScoped<IWorkflowCanceler, WorkflowCanceler>()
             .AddScoped<IWorkflowCancellationService, WorkflowCancellationService>()
-<<<<<<< HEAD
+            .AddScoped<IWorkflowExecutionLogRecordExtractor, WorkflowExecutionLogRecordExtractor>()
             .AddScoped<IBookmarkQueueProcessor, BookmarkQueueProcessor>()
             .AddScoped<StoreCommitStateHandler>()
 
             // Deprecated services.
             .AddScoped<IWorkflowInbox, StimulusProxyWorkflowInbox>()
 
-=======
-            .AddScoped<IWorkflowExecutionLogRecordExtractor, WorkflowExecutionLogRecordExtractor>()
-            
->>>>>>> e5ba9a8a
             // Stores.
             .AddScoped(BookmarkStore)
             .AddScoped(BookmarkQueueStore)
@@ -258,11 +254,8 @@
             .AddNotificationHandler<DeleteActivityExecutionLogRecords>()
             .AddNotificationHandler<DeleteWorkflowExecutionLogRecords>()
             .AddNotificationHandler<WorkflowExecutionContextNotificationsHandler>()
-<<<<<<< HEAD
+            .AddNotificationHandler<RefreshActivityRegistry>()
             .AddNotificationHandler<SignalBookmarkQueueWorker>()
-=======
-            .AddNotificationHandler<RefreshActivityRegistry>()
->>>>>>> e5ba9a8a
 
             // Workflow activation strategies.
             .AddScoped<IWorkflowActivationStrategy, SingletonStrategy>()

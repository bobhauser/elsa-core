--- conflicted
+++ resolved
@@ -109,10 +109,6 @@
         settings.RetryWrites = options.RetryWrites;
         settings.SslSettings = options.SslSettings;
 
-<<<<<<< HEAD
-        var mongoClient = new MongoClient(settings);
-        return mongoClient.GetDatabase(options.DatabaseName ?? mongoUrl.DatabaseName);
-=======
         return new MongoClient(settings);
     }
 
@@ -120,7 +116,6 @@
     {
         var client = sp.GetRequiredService<IMongoClient>();
         return client.GetDatabase(mongoUrl.DatabaseName);
->>>>>>> 19059182
     }
 
     private static string GetApplicationName(MongoClientSettings settings) =>

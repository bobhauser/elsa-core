using Elsa.Common.Contracts;
using Elsa.Common.Features;
using Elsa.Common.Serialization;
using Elsa.Expressions.Features;
using Elsa.Extensions;
using Elsa.Features.Abstractions;
using Elsa.Features.Attributes;
using Elsa.Features.Services;
using Elsa.Workflows.ActivationValidators;
using Elsa.Workflows.Builders;
using Elsa.Workflows.Contracts;
using Elsa.Workflows.IncidentStrategies;
using Elsa.Workflows.Middleware.Activities;
using Elsa.Workflows.Middleware.Workflows;
using Elsa.Workflows.Pipelines.ActivityExecution;
using Elsa.Workflows.Pipelines.WorkflowExecution;
using Elsa.Workflows.PortResolvers;
using Elsa.Workflows.Serialization.Configurators;
using Elsa.Workflows.Serialization.Helpers;
using Elsa.Workflows.Serialization.Serializers;
using Elsa.Workflows.Services;
using Elsa.Workflows.UIHints.CheckList;
using Elsa.Workflows.UIHints.Dropdown;
using Elsa.Workflows.UIHints.JsonEditor;
using Microsoft.Extensions.DependencyInjection;

namespace Elsa.Workflows.Features;

/// Adds workflow services to the system.
[DependsOn(typeof(SystemClockFeature))]
[DependsOn(typeof(ExpressionsFeature))]
[DependsOn(typeof(MediatorFeature))]
[DependsOn(typeof(DefaultFormattersFeature))]
[DependsOn(typeof(TenantResolverFeature))]
public class WorkflowsFeature : FeatureBase
{
    /// <inheritdoc />
    public WorkflowsFeature(IModule module) : base(module)
    {
    }
    
    /// A factory that instantiates a concrete <see cref="IStandardInStreamProvider"/>.
    public Func<IServiceProvider, IStandardInStreamProvider> StandardInStreamProvider { get; set; } = _ => new StandardInStreamProvider(Console.In);
    
    /// A factory that instantiates a concrete <see cref="IStandardOutStreamProvider"/>.
    public Func<IServiceProvider, IStandardOutStreamProvider> StandardOutStreamProvider { get; set; } = _ => new StandardOutStreamProvider(Console.Out);
    
    /// A factory that instantiates a concrete <see cref="IIdentityGenerator"/>.
    public Func<IServiceProvider, IIdentityGenerator> IdentityGenerator { get; set; } = sp => new RandomLongIdentityGenerator();
    
    /// A handler for committing workflow execution state.
    public Func<IServiceProvider, ICommitStateHandler> CommitStateHandler { get; set; } = sp => new NoopCommitStateHandler();
    
    /// A factory that instantiates a concrete <see cref="ILoggerStateGenerator{WorkflowExecutionContext}"/>.
    public Func<IServiceProvider, ILoggerStateGenerator<WorkflowExecutionContext>> WorkflowLoggerStateGenerator { get; set; } = sp => new WorkflowLoggerStateGenerator();

    /// A factory that instantiates a concrete <see cref="ILoggerStateGenerator{ActivityExecutionContext}"/>.
    public Func<IServiceProvider, ILoggerStateGenerator<ActivityExecutionContext>> ActivityLoggerStateGenerator { get; set; } = sp => new ActivityLoggerStateGenerator();

    /// A delegate to configure the <see cref="IWorkflowExecutionPipeline"/>.
    public Action<IWorkflowExecutionPipelineBuilder> WorkflowExecutionPipeline { get; set; } = builder => builder
        .UseExceptionHandling()
        .UseDefaultActivityScheduler();
    
    /// A delegate to configure the <see cref="IActivityExecutionPipeline"/>.
    public Action<IActivityExecutionPipelineBuilder> ActivityExecutionPipeline { get; set; } = builder => builder.UseDefaultActivityInvoker();

    /// Fluent method to set <see cref="StandardInStreamProvider"/>.
    public WorkflowsFeature WithStandardInStreamProvider(Func<IServiceProvider, IStandardInStreamProvider> provider)
    {
        StandardInStreamProvider = provider;
        return this;
    }
    
    /// Fluent method to set <see cref="StandardOutStreamProvider"/>.
    public WorkflowsFeature WithStandardOutStreamProvider(Func<IServiceProvider, IStandardOutStreamProvider> provider)
    {
        StandardOutStreamProvider = provider;
        return this;
    }

    /// Fluent method to set <see cref="IdentityGenerator"/>.
    public WorkflowsFeature WithIdentityGenerator(Func<IServiceProvider, IIdentityGenerator> generator)
    {
        IdentityGenerator = generator;
        return this;
    }

    /// Fluent method to set <see cref="ILoggerStateGenerator{WorkflowExecutionContext}"/>.
    public WorkflowsFeature WithWorkflowLoggerStateGenerator(Func<IServiceProvider, ILoggerStateGenerator<WorkflowExecutionContext>> generator)
    {
        WorkflowLoggerStateGenerator = generator;
        return this;
    }

    /// Fluent method to set <see cref="ILoggerStateGenerator{ActivityExecutionContext}"/>.
    public WorkflowsFeature WithActivityLoggerStateGenerator(Func<IServiceProvider, ILoggerStateGenerator<ActivityExecutionContext>> generator)
    {
        ActivityLoggerStateGenerator = generator;
        return this;
    }

    /// Fluent method to configure the <see cref="IWorkflowExecutionPipeline"/>.
    public WorkflowsFeature WithWorkflowExecutionPipeline(Action<IWorkflowExecutionPipelineBuilder> setup)
    {
        WorkflowExecutionPipeline = setup;
        return this;
    }

    /// Fluent method to configure the <see cref="IActivityExecutionPipeline"/>.
    public WorkflowsFeature WithActivityExecutionPipeline(Action<IActivityExecutionPipelineBuilder> setup)
    {
        ActivityExecutionPipeline = setup;
        return this;
    }

    /// <inheritdoc />
    public override void Apply()
    {
        AddElsaCore(Services);
    }

    private void AddElsaCore(IServiceCollection services)
    {
        services

            // Core.
            .AddScoped<IActivityInvoker, ActivityInvoker>()
            .AddScoped<IWorkflowRunner, WorkflowRunner>()
            .AddScoped<IActivityVisitor, ActivityVisitor>()
            .AddScoped<IIdentityGraphService, IdentityGraphService>()
            .AddScoped<IWorkflowGraphBuilder, WorkflowGraphBuilder>()
            .AddScoped<IWorkflowStateExtractor, WorkflowStateExtractor>()
            .AddScoped<IActivitySchedulerFactory, ActivitySchedulerFactory>()
            .AddScoped(CommitStateHandler)
            .AddSingleton<IHasher, Hasher>()
            .AddSingleton<IStimulusHasher, StimulusHasher>()
            .AddSingleton(IdentityGenerator)
            .AddSingleton<IBookmarkPayloadSerializer>(sp => ActivatorUtilities.CreateInstance<BookmarkPayloadSerializer>(sp))
            .AddSingleton<IActivityDescriber, ActivityDescriber>()
            .AddSingleton<IActivityRegistry, ActivityRegistry>()
            .AddScoped<IActivityRegistryLookupService, ActivityRegistryLookupService>()
            .AddSingleton<IPropertyDefaultValueResolver, PropertyDefaultValueResolver>()
            .AddSingleton<IPropertyUIHandlerResolver, PropertyUIHandlerResolver>()
            .AddSingleton<IActivityFactory, ActivityFactory>()
            .AddTransient<WorkflowBuilder>()
            .AddScoped(typeof(Func<IWorkflowBuilder>), sp => () => sp.GetRequiredService<WorkflowBuilder>())
            .AddScoped<IWorkflowBuilderFactory, WorkflowBuilderFactory>()
            .AddScoped<IVariablePersistenceManager, VariablePersistenceManager>()
<<<<<<< HEAD
            .AddScoped<IIncidentStrategyResolver, DefaultIncidentStrategyResolver>()

            // Incident Strategies.
=======
            .AddScoped<IIncidentStrategyResolver, DefaultIncidentStrategyResolver>()
            .AddScoped<IActivityStateFilterManager, DefaultActivityStateFilterManager>()

            // Incident Strategies.
>>>>>>> 19bca063
            .AddTransient<IIncidentStrategy, FaultStrategy>()
            .AddTransient<IIncidentStrategy, ContinueWithIncidentsStrategy>()

            // Pipelines.
            .AddScoped<IActivityExecutionPipeline>(sp => new ActivityExecutionPipeline(sp, ActivityExecutionPipeline))
            .AddScoped<IWorkflowExecutionPipeline>(sp => new WorkflowExecutionPipeline(sp, WorkflowExecutionPipeline))

            // Built-in activity services.
            .AddScoped<IActivityResolver, PropertyBasedActivityResolver>()
            .AddScoped<IActivityResolver, SwitchActivityResolver>()
            .AddSerializationOptionsConfigurator<AdditionalConvertersConfigurator>()
            .AddSerializationOptionsConfigurator<CustomConstructorConfigurator>()

            // Domain event handlers.
            .AddHandlersFrom<WorkflowsFeature>()

            // Stream providers.
            .AddScoped(StandardInStreamProvider)
            .AddScoped(StandardOutStreamProvider)

            // Storage drivers.
            .AddScoped<IStorageDriverManager, StorageDriverManager>()
            .AddStorageDriver<WorkflowStorageDriver>()
            .AddStorageDriver<WorkflowInstanceStorageDriver>()
            .AddStorageDriver<MemoryStorageDriver>()

            // Serialization.
            .AddSingleton<IWorkflowStateSerializer, JsonWorkflowStateSerializer>()
            .AddSingleton<IPayloadSerializer, JsonPayloadSerializer>()
            .AddSingleton<IActivitySerializer, JsonActivitySerializer>()
            .AddSingleton<IApiSerializer, ApiSerializer>()
            .AddSingleton<ISafeSerializer, SafeSerializer>()
            .AddSingleton<IJsonSerializer, StandardJsonSerializer>()
            .AddSingleton<SyntheticPropertiesWriter>()
            .AddSingleton<ActivityWriter>()

            // Instantiation strategies.
            .AddScoped<IWorkflowActivationStrategy, AllowAlwaysStrategy>()

            // UI hints.
            .AddScoped<IUIHintHandler, DropDownUIHintHandler>()
            .AddScoped<IUIHintHandler, CheckListUIHintHandler>()
            .AddScoped<IUIHintHandler, JsonEditorUIHintHandler>()

            // Logger state generators
            .AddSingleton(WorkflowLoggerStateGenerator)
            .AddSingleton(ActivityLoggerStateGenerator)

            // Logging
            .AddLogging();
    }
}<|MERGE_RESOLUTION|>--- conflicted
+++ resolved
@@ -52,10 +52,10 @@
     public Func<IServiceProvider, ICommitStateHandler> CommitStateHandler { get; set; } = sp => new NoopCommitStateHandler();
     
     /// A factory that instantiates a concrete <see cref="ILoggerStateGenerator{WorkflowExecutionContext}"/>.
-    public Func<IServiceProvider, ILoggerStateGenerator<WorkflowExecutionContext>> WorkflowLoggerStateGenerator { get; set; } = sp => new WorkflowLoggerStateGenerator();
-
+    public Func<IServiceProvider, ILoggerStateGenerator<WorkflowExecutionContext>> WorkflowLoggerStateGenerator { get; set; } = sp => new WorkflowLoggerStateGenerator();
+
     /// A factory that instantiates a concrete <see cref="ILoggerStateGenerator{ActivityExecutionContext}"/>.
-    public Func<IServiceProvider, ILoggerStateGenerator<ActivityExecutionContext>> ActivityLoggerStateGenerator { get; set; } = sp => new ActivityLoggerStateGenerator();
+    public Func<IServiceProvider, ILoggerStateGenerator<ActivityExecutionContext>> ActivityLoggerStateGenerator { get; set; } = sp => new ActivityLoggerStateGenerator();
 
     /// A delegate to configure the <see cref="IWorkflowExecutionPipeline"/>.
     public Action<IWorkflowExecutionPipelineBuilder> WorkflowExecutionPipeline { get; set; } = builder => builder
@@ -84,8 +84,8 @@
     {
         IdentityGenerator = generator;
         return this;
-    }
-
+    }
+
     /// Fluent method to set <see cref="ILoggerStateGenerator{WorkflowExecutionContext}"/>.
     public WorkflowsFeature WithWorkflowLoggerStateGenerator(Func<IServiceProvider, ILoggerStateGenerator<WorkflowExecutionContext>> generator)
     {
@@ -147,16 +147,10 @@
             .AddScoped(typeof(Func<IWorkflowBuilder>), sp => () => sp.GetRequiredService<WorkflowBuilder>())
             .AddScoped<IWorkflowBuilderFactory, WorkflowBuilderFactory>()
             .AddScoped<IVariablePersistenceManager, VariablePersistenceManager>()
-<<<<<<< HEAD
-            .AddScoped<IIncidentStrategyResolver, DefaultIncidentStrategyResolver>()
-
-            // Incident Strategies.
-=======
             .AddScoped<IIncidentStrategyResolver, DefaultIncidentStrategyResolver>()
             .AddScoped<IActivityStateFilterManager, DefaultActivityStateFilterManager>()
 
             // Incident Strategies.
->>>>>>> 19bca063
             .AddTransient<IIncidentStrategy, FaultStrategy>()
             .AddTransient<IIncidentStrategy, ContinueWithIncidentsStrategy>()
 
@@ -201,11 +195,11 @@
             .AddScoped<IUIHintHandler, CheckListUIHintHandler>()
             .AddScoped<IUIHintHandler, JsonEditorUIHintHandler>()
 
-            // Logger state generators
-            .AddSingleton(WorkflowLoggerStateGenerator)
-            .AddSingleton(ActivityLoggerStateGenerator)
-
-            // Logging
+            // Logger state generators
+            .AddSingleton(WorkflowLoggerStateGenerator)
+            .AddSingleton(ActivityLoggerStateGenerator)
+
+            // Logging
             .AddLogging();
     }
 }
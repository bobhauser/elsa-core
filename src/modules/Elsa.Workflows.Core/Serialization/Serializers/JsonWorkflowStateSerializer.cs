--- conflicted
+++ resolved
@@ -31,50 +31,22 @@
 
     /// <inheritdoc />
     [RequiresUnreferencedCode("The type 'T' may be trimmed from the output. The serialization process may require access to the type.")]
-<<<<<<< HEAD
-    public string Serialize(WorkflowState workflowState)
-    {
-        var options = GetOptions();
-        return JsonSerializer.Serialize(workflowState, options);
-=======
     [Obsolete("Use the non-async version Serialize instead.")]
     public Task<string> SerializeAsync(WorkflowState workflowState, CancellationToken cancellationToken = default)
     {
         return Task.FromResult(Serialize(workflowState, cancellationToken));
->>>>>>> 83238e99
     }
 
     /// <inheritdoc />
     [RequiresUnreferencedCode("The type 'T' may be trimmed from the output. The serialization process may require access to the type.")]
-<<<<<<< HEAD
-    public byte[] SerializeToUtfBytes(WorkflowState workflowState)
-    {
-        var options = GetOptions();
-        return JsonSerializer.SerializeToUtf8Bytes(workflowState, options);
-=======
     [Obsolete("Use the non-async version SerializeToUtfBytes instead.")]
     public Task<byte[]> SerializeToUtfBytesAsync(WorkflowState workflowState, CancellationToken cancellationToken = default)
     {
         return Task.FromResult(SerializeToUtfBytes(workflowState, cancellationToken));
->>>>>>> 83238e99
     }
 
     /// <inheritdoc />
     [RequiresUnreferencedCode("The type 'T' may be trimmed from the output. The serialization process may require access to the type.")]
-<<<<<<< HEAD
-    public JsonElement SerializeToElement(WorkflowState workflowState)
-    {
-        var options = GetOptions();
-        return JsonSerializer.SerializeToElement(workflowState, options);
-    }
-
-    /// <inheritdoc />
-    [RequiresUnreferencedCode("The type 'T' may be trimmed from the output. The deserialization process may require access to the type.")]
-    public string Serialize(object workflowState)
-    {
-        var options = GetOptions();
-        return JsonSerializer.Serialize(workflowState, workflowState.GetType(), options);
-=======
     [Obsolete("Use the non-async version SerializeToElement instead.")]
     public Task<JsonElement> SerializeToElementAsync(WorkflowState workflowState, CancellationToken cancellationToken = default)
     {
@@ -87,88 +59,69 @@
     public Task<string> SerializeAsync(object workflowState, CancellationToken cancellationToken = default)
     {
         return Task.FromResult(Serialize(workflowState, cancellationToken));
->>>>>>> 83238e99
     }
 
     /// <inheritdoc />
     [RequiresUnreferencedCode("The type 'T' may be trimmed from the output. The deserialization process may require access to the type.")]
-<<<<<<< HEAD
-    public WorkflowState Deserialize(string serializedState)
-    {
-        var options = GetOptions();
-        return JsonSerializer.Deserialize<WorkflowState>(serializedState, options)!;
-=======
     [Obsolete("Use the non-async version Deserialize instead.")]
     public Task<WorkflowState> DeserializeAsync(string serializedState, CancellationToken cancellationToken = default)
     {
         return Task.FromResult(Deserialize(serializedState, cancellationToken));
->>>>>>> 83238e99
     }
 
     /// <inheritdoc />
     [RequiresUnreferencedCode("The type 'T' may be trimmed from the output. The deserialization process may require access to the type.")]
-<<<<<<< HEAD
-    public WorkflowState Deserialize(JsonElement serializedState)
-    {
-        var options = GetOptions();
-        return serializedState.Deserialize<WorkflowState>(options)!;
-=======
     [Obsolete("Use the non-async version Deserialize instead.")]
     public Task<WorkflowState> DeserializeAsync(JsonElement serializedState, CancellationToken cancellationToken = default)
     {
         return Task.FromResult(Deserialize(serializedState, cancellationToken));
->>>>>>> 83238e99
     }
 
     /// <inheritdoc />
     [RequiresUnreferencedCode("The type 'T' may be trimmed from the output. The deserialization process may require access to the type.")]
-<<<<<<< HEAD
-    public T Deserialize<T>(string serializedState)
-=======
     [Obsolete("Use the non-async version Deserialize instead.")]
     public Task<T> DeserializeAsync<T>(string serializedState, CancellationToken cancellationToken = default)
->>>>>>> 83238e99
     {
         return Task.FromResult(Deserialize<T>(serializedState, cancellationToken));
     }
 
-    public string Serialize(WorkflowState workflowState, CancellationToken cancellationToken = default)
+    public string Serialize(WorkflowState workflowState)
     {
         var options = GetOptions();
         return JsonSerializer.Serialize(workflowState, options);
     }
 
-    public byte[] SerializeToUtfBytes(WorkflowState workflowState, CancellationToken cancellationToken = default)
+    public byte[] SerializeToUtfBytes(WorkflowState workflowState)
     {
         var options = GetOptions();
         return JsonSerializer.SerializeToUtf8Bytes(workflowState, options);
     }
 
-    public JsonElement SerializeToElement(WorkflowState workflowState, CancellationToken cancellationToken = default)
+    public JsonElement SerializeToElement(WorkflowState workflowState)
     {
         var options = GetOptions();
         return JsonSerializer.SerializeToElement(workflowState, options);
     }
 
-    public string Serialize(object workflowState, CancellationToken cancellationToken = default)
+    public string Serialize(object workflowState)
     {
         var options = GetOptions();
         return JsonSerializer.Serialize(workflowState, workflowState.GetType(), options);
     }
 
-    public WorkflowState Deserialize(string serializedState, CancellationToken cancellationToken = default)
+    public WorkflowState Deserialize(string serializedState)
     {
         var options = GetOptions();
         return JsonSerializer.Deserialize<WorkflowState>(serializedState, options)!;
     }
 
-    public WorkflowState Deserialize(JsonElement serializedState, CancellationToken cancellationToken = default)
+    public WorkflowState Deserialize(JsonElement serializedState)
     {
         var options = GetOptions();
         return serializedState.Deserialize<WorkflowState>(options)!;
     }
 
-    public T Deserialize<T>(string serializedState, CancellationToken cancellationToken = default)
+    public T Deserialize<T>(string serializedState)
     {
         var options = GetOptions();
         return JsonSerializer.Deserialize<T>(serializedState, options)!;

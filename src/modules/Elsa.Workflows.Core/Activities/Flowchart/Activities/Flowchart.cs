using System.ComponentModel;
using System.Runtime.CompilerServices;
using Elsa.Extensions;
using Elsa.Workflows.Activities.Flowchart.Contracts;
using Elsa.Workflows.Activities.Flowchart.Extensions;
using Elsa.Workflows.Activities.Flowchart.Models;
using Elsa.Workflows.Attributes;
using Elsa.Workflows.Contracts;
using Elsa.Workflows.Options;
using Elsa.Workflows.Signals;
using Microsoft.Extensions.Logging;

namespace Elsa.Workflows.Activities.Flowchart.Activities;

/// <summary>
/// A flowchart consists of a collection of activities and connections between them.
/// </summary>
[Activity("Elsa", "Flow", "A flowchart is a collection of activities and connections between them.")]
[Browsable(false)]
public class Flowchart : Container
{
    internal const string ScopeProperty = "Scope";

    /// <inheritdoc />
    public Flowchart([CallerFilePath] string? source = default, [CallerLineNumber] int? line = default) : base(source, line)
    {
        OnSignalReceived<ScheduleActivityOutcomes>(OnScheduleOutcomesAsync);
        OnSignalReceived<ScheduleChildActivity>(OnScheduleChildActivityAsync);
        OnSignalReceived<CancelSignal>(OnActivityCanceledAsync);
    }

    /// <summary>
    /// The activity to execute when the flowchart starts.
    /// </summary>
    [Port]
    [Browsable(false)]
    public IActivity? Start { get; set; }

    /// <summary>
    /// A list of connections between activities.
    /// </summary>
    public ICollection<Connection> Connections { get; set; } = new List<Connection>();

    /// <inheritdoc />
    protected override async ValueTask ScheduleChildrenAsync(ActivityExecutionContext context)
    {
        var startActivity = GetStartActivity(context);

        if (startActivity == null)
        {
            // Nothing else to execute.
            await context.CompleteActivityAsync();
            return;
        }

        // Schedule the start activity.
        await context.ScheduleActivityAsync(startActivity, OnChildCompletedAsync);
    }

    private IActivity? GetStartActivity(ActivityExecutionContext context)
    {
        // If there's a trigger that triggered this workflow, use that.
        var triggerActivityId = context.WorkflowExecutionContext.TriggerActivityId;
        var triggerActivity = triggerActivityId != null ? Activities.FirstOrDefault(x => x.Id == triggerActivityId) : default;

        if (triggerActivity != null)
            return triggerActivity;

        // If an explicit Start activity was provided, use that.
        if (Start != null)
            return Start;

        // If there is a Start activity on the flowchart, use that.
        var startActivity = Activities.FirstOrDefault(x => x is Start);

        if (startActivity != null)
            return startActivity;

        // If there's an activity marked as "Can Start Workflow", use that.
        var canStartWorkflowActivity = Activities.FirstOrDefault(x => x.GetCanStartWorkflow());

        if (canStartWorkflowActivity != null)
            return canStartWorkflowActivity;

        // If there is a single activity that has no inbound connections, use that.
        var root = GetRootActivity();

        if (root != null)
            return root;

        // If no start activity found, return the first activity.
        return Activities.FirstOrDefault();
    }

    /// <summary>
    /// Checks if there is any pending work for the flowchart.
    /// </summary>
    private bool HasPendingWork(ActivityExecutionContext context)
    {
        var workflowExecutionContext = context.WorkflowExecutionContext;
        var activityIds = Activities.Select(x => x.Id).ToList();
        var descendantContexts = context.GetDescendents().Where(x => x.ParentActivityExecutionContext == context).ToList();
        var activityExecutionContexts = descendantContexts.Where(x => activityIds.Contains(x.Activity.Id)).ToList();

        var hasPendingWork = workflowExecutionContext.Scheduler.List().Any(workItem =>
        {
            var ownerInstanceId = workItem.Owner?.Id;

            if (ownerInstanceId == null)
                return false;

            if (ownerInstanceId == context.Id)
                return true;

            var ownerContext = context.WorkflowExecutionContext.ActivityExecutionContexts.First(x => x.Id == ownerInstanceId);
            var ancestors = ownerContext.GetAncestors().ToList();

            return ancestors.Any(x => x == context);
        });

        var hasRunningActivityInstances = activityExecutionContexts.Any(x => x.Status == ActivityStatus.Running);

        return hasRunningActivityInstances || hasPendingWork;
    }

    private IActivity? GetRootActivity()
    {
        // Get the first activity that has no inbound connections.
        var query =
            from activity in Activities
            let inboundConnections = Connections.Any(x => x.Target.Activity == activity)
            where !inboundConnections
            select activity;

        var rootActivity = query.FirstOrDefault();
        return rootActivity;
    }

    private async ValueTask OnChildCompletedAsync(ActivityCompletedContext context)
    {
        var logger = context.GetRequiredService<ILogger<Flowchart>>();
        var loggerScopeState = new Dictionary<string, object>
        {
<<<<<<< HEAD
            ["ThreadId"] = Thread.CurrentThread.ManagedThreadId,
=======
            ["ThreadId"] = Environment.CurrentManagedThreadId,
            ["TaskId"] = Task.CurrentId?.ToString() ?? "N/A",
>>>>>>> 38cbd966
            ["ActivityId"] = Id,
            ["ActivityInstanceId"] = context.TargetContext.Id
        };
        using var loggerScope = logger.BeginScope(loggerScopeState);

        var flowchartContext = context.TargetContext;
        var completedActivityContext = context.ChildContext;
        var completedActivity = completedActivityContext.Activity;
        var result = context.Result;

        // If the complete activity's status is anything but "Completed", do not schedule its outbound activities.
        var scheduleChildren = completedActivityContext.Status == ActivityStatus.Completed;
        var outcomeNames = result is Outcomes outcomes
            ? outcomes.Names
            : [null!, "Done"];

        // Only query the outbound connections if the completed activity wasn't already completed.
        var outboundConnections = Connections.Where(connection => connection.Source.Activity == completedActivity && outcomeNames.Contains(connection.Source.Port)).ToList();
        var children = outboundConnections.Select(x => x.Target.Activity).ToList();
        var scope = flowchartContext.GetProperty(ScopeProperty, () => new FlowScope());

        scope.RegisterActivityExecution(completedActivity);

        // If the complete activity is a terminal node, complete the flowchart immediately.
        if (completedActivity is ITerminalNode)
        {
            await flowchartContext.CompleteActivityAsync();
        }
        else if (scheduleChildren)
        {
            if (children.Any())
            {
<<<<<<< HEAD
                scope.AddActivities(children);

=======
>>>>>>> 38cbd966
                // Schedule each child, but only if all of its left inbound activities have already executed.
                foreach (var activity in children)
                {
                    var existingActivity = scope.ContainsActivity(activity);
                    scope.AddActivity(activity);
                    
                    var inboundActivities = Connections.LeftInboundActivities(activity).ToList();

                    // If the completed activity is not part of the left inbound path, always allow its children to be scheduled.
                    if (!inboundActivities.Contains(completedActivity))
                    {
                        await flowchartContext.ScheduleActivityAsync(activity, OnChildCompletedAsync);
                        continue;
                    }

                    // If the activity is anything but a join activity, only schedule it if all of its left-inbound activities have executed, effectively implementing a "wait all" join. 
                    if (activity is not IJoinNode)
                    {
                        var executionCount = scope.GetExecutionCount(activity);
                        var haveInboundActivitiesExecuted = inboundActivities.All(x => scope.GetExecutionCount(x) > executionCount);

                        if (haveInboundActivitiesExecuted)
                        {
                            await flowchartContext.ScheduleActivityAsync(activity, OnChildCompletedAsync);
                        }
                    }
                    else
                    {
                        // Select an existing activity execution context for this activity, if any.
                        var joinContext = flowchartContext.WorkflowExecutionContext.ActivityExecutionContexts.FirstOrDefault(x => x.ParentActivityExecutionContext == flowchartContext && x.Activity == activity);
                        var scheduleWorkOptions = new ScheduleWorkOptions
                        {
                            CompletionCallback = OnChildCompletedAsync,
                            ExistingActivityExecutionContext = joinContext,
                            PreventDuplicateScheduling = true
                        };

                        if (joinContext != null)
                            logger.LogDebug("Next activity {ChildActivityId} is a join activity. Attaching to existing join context {JoinContext}", activity.Id, joinContext.Id);
<<<<<<< HEAD
                        else
                            logger.LogDebug("Next activity {ChildActivityId} is a join activity. Creating new join context", activity.Id);
=======
                        else if(!existingActivity)
                            logger.LogDebug("Next activity {ChildActivityId} is a join activity. Creating new join context", activity.Id);
                        else
                        {
                            logger.LogDebug("Next activity {ChildActivityId} is a join activity. Join context was not found, but activity is already being created.", activity.Id);
                            continue;
                        }
>>>>>>> 38cbd966
                        
                        await flowchartContext.ScheduleActivityAsync(activity, scheduleWorkOptions);
                    }
                }
            }

            if (!children.Any())
            {
                await CompleteIfNoPendingWorkAsync(flowchartContext);
            }
        }

        flowchartContext.SetProperty(ScopeProperty, scope);
    }

    private async Task CompleteIfNoPendingWorkAsync(ActivityExecutionContext context)
    {
        var hasPendingWork = HasPendingWork(context);

        if (!hasPendingWork)
        {
            var hasFaultedActivities = context.GetActiveChildren().Any(x => x.Status == ActivityStatus.Faulted);

            if (!hasFaultedActivities)
            {
                await context.CompleteActivityAsync();
            }
        }
    }

    private async ValueTask OnScheduleOutcomesAsync(ScheduleActivityOutcomes signal, SignalContext context)
    {
        var flowchartContext = context.ReceiverActivityExecutionContext;
        var schedulingActivityContext = context.SenderActivityExecutionContext;
        var schedulingActivity = schedulingActivityContext.Activity;
        var outcomes = signal.Outcomes;
        var outboundConnections = Connections.Where(connection => connection.Source.Activity == schedulingActivity && outcomes.Contains(connection.Source.Port!)).ToList();
        var outboundActivities = outboundConnections.Select(x => x.Target.Activity).ToList();

        if (outboundActivities.Any())
        {
            // Schedule each child.
            foreach (var activity in outboundActivities) await flowchartContext.ScheduleActivityAsync(activity, OnChildCompletedAsync);
        }
    }

    private async ValueTask OnScheduleChildActivityAsync(ScheduleChildActivity signal, SignalContext context)
    {
        var flowchartContext = context.ReceiverActivityExecutionContext;
        var activity = signal.Activity;
        var activityExecutionContext = signal.ActivityExecutionContext;

        if (activityExecutionContext != null)
        {
            await flowchartContext.ScheduleActivityAsync(activityExecutionContext.Activity, new ScheduleWorkOptions
            {
                ExistingActivityExecutionContext = activityExecutionContext,
                CompletionCallback = OnChildCompletedAsync,
                Input = signal.Input
            });
        }
        else
        {
            await flowchartContext.ScheduleActivityAsync(activity, new ScheduleWorkOptions
            {
                CompletionCallback = OnChildCompletedAsync,
                Input = signal.Input
            });
        }
    }

    private async ValueTask OnActivityCanceledAsync(CancelSignal signal, SignalContext context)
    {
        await CompleteIfNoPendingWorkAsync(context.ReceiverActivityExecutionContext);
    }
}<|MERGE_RESOLUTION|>--- conflicted
+++ resolved
@@ -141,12 +141,8 @@
         var logger = context.GetRequiredService<ILogger<Flowchart>>();
         var loggerScopeState = new Dictionary<string, object>
         {
-<<<<<<< HEAD
-            ["ThreadId"] = Thread.CurrentThread.ManagedThreadId,
-=======
             ["ThreadId"] = Environment.CurrentManagedThreadId,
             ["TaskId"] = Task.CurrentId?.ToString() ?? "N/A",
->>>>>>> 38cbd966
             ["ActivityId"] = Id,
             ["ActivityInstanceId"] = context.TargetContext.Id
         };
@@ -179,11 +175,6 @@
         {
             if (children.Any())
             {
-<<<<<<< HEAD
-                scope.AddActivities(children);
-
-=======
->>>>>>> 38cbd966
                 // Schedule each child, but only if all of its left inbound activities have already executed.
                 foreach (var activity in children)
                 {
@@ -223,10 +214,6 @@
 
                         if (joinContext != null)
                             logger.LogDebug("Next activity {ChildActivityId} is a join activity. Attaching to existing join context {JoinContext}", activity.Id, joinContext.Id);
-<<<<<<< HEAD
-                        else
-                            logger.LogDebug("Next activity {ChildActivityId} is a join activity. Creating new join context", activity.Id);
-=======
                         else if(!existingActivity)
                             logger.LogDebug("Next activity {ChildActivityId} is a join activity. Creating new join context", activity.Id);
                         else
@@ -234,7 +221,6 @@
                             logger.LogDebug("Next activity {ChildActivityId} is a join activity. Join context was not found, but activity is already being created.", activity.Id);
                             continue;
                         }
->>>>>>> 38cbd966
                         
                         await flowchartContext.ScheduleActivityAsync(activity, scheduleWorkOptions);
                     }

--- conflicted
+++ resolved
@@ -13,9 +13,6 @@
     /// </summary>
     /// <param name="workflowState">The workflow state to serialize.</param>
     /// <returns>The serialized workflow state.</returns>
-<<<<<<< HEAD
-    string Serialize(WorkflowState workflowState);
-=======
     [RequiresUnreferencedCode("The type 'T' may be trimmed from the output. The serialization process may require access to the type.")]
     [Obsolete("Use the non-async version Serialize instead.")]
     Task<string> SerializeAsync(WorkflowState workflowState, CancellationToken cancellationToken = default);
@@ -24,35 +21,27 @@
     /// Serializes the specified workflow state.
     /// </summary>
     /// <param name="workflowState">The workflow state to serialize.</param>
+    /// <returns>The serialized workflow state.</returns>
+    [RequiresUnreferencedCode("The type 'T' may be trimmed from the output. The serialization process may require access to the type.")]
+    string Serialize(WorkflowState workflowState);
+
+    /// <summary>
+    /// Serializes the specified workflow state.
+    /// </summary>
+    /// <param name="workflowState">The workflow state to serialize.</param>
     /// <param name="cancellationToken">The cancellation token.</param>
     /// <returns>The serialized workflow state.</returns>
     [RequiresUnreferencedCode("The type 'T' may be trimmed from the output. The serialization process may require access to the type.")]
-    string Serialize(WorkflowState workflowState, CancellationToken cancellationToken = default);
->>>>>>> 83238e99
+    [Obsolete("Use the non-async version SerializeToUtfBytes instead.")]
+    Task<byte[]> SerializeToUtfBytesAsync(WorkflowState workflowState, CancellationToken cancellationToken = default);
 
     /// <summary>
     /// Serializes the specified workflow state.
     /// </summary>
     /// <param name="workflowState">The workflow state to serialize.</param>
     /// <returns>The serialized workflow state.</returns>
-<<<<<<< HEAD
+    [RequiresUnreferencedCode("The type 'T' may be trimmed from the output. The serialization process may require access to the type.")]
     byte[] SerializeToUtfBytes(WorkflowState workflowState);
-=======
-    [RequiresUnreferencedCode("The type 'T' may be trimmed from the output. The serialization process may require access to the type.")]
-    [Obsolete("Use the non-async version SerializeToUtfBytes instead.")]
-    Task<byte[]> SerializeToUtfBytesAsync(WorkflowState workflowState, CancellationToken cancellationToken = default);
->>>>>>> 83238e99
-
-    /// <summary>
-    /// Serializes the specified workflow state.
-    /// </summary>
-    /// <param name="workflowState">The workflow state to serialize.</param>
-    /// <returns>The serialized workflow state.</returns>
-<<<<<<< HEAD
-    JsonElement SerializeToElement(WorkflowState workflowState);
-=======
-    [RequiresUnreferencedCode("The type 'T' may be trimmed from the output. The serialization process may require access to the type.")]
-    byte[] SerializeToUtfBytes(WorkflowState workflowState, CancellationToken cancellationToken = default);
 
     /// <summary>
     /// Serializes the specified workflow state.
@@ -63,18 +52,14 @@
     [RequiresUnreferencedCode("The type 'T' may be trimmed from the output. The serialization process may require access to the type.")]
     [Obsolete("Use the non-async version SerializeToElement instead.")]
     Task<JsonElement> SerializeToElementAsync(WorkflowState workflowState, CancellationToken cancellationToken = default);
->>>>>>> 83238e99
 
     /// <summary>
     /// Serializes the specified workflow state.
     /// </summary>
     /// <param name="workflowState">The workflow state to serialize.</param>
     /// <returns>The serialized workflow state.</returns>
-<<<<<<< HEAD
-    string Serialize(object workflowState);
-=======
     [RequiresUnreferencedCode("The type 'T' may be trimmed from the output. The serialization process may require access to the type.")]
-    JsonElement SerializeToElement(WorkflowState workflowState, CancellationToken cancellationToken = default);
+    JsonElement SerializeToElement(WorkflowState workflowState);
 
     /// <summary>
     /// Serializes the specified workflow state.
@@ -90,35 +75,26 @@
     /// Serializes the specified workflow state.
     /// </summary>
     /// <param name="workflowState">The workflow state to serialize.</param>
-    /// <param name="cancellationToken">The cancellation token.</param>
     /// <returns>The serialized workflow state.</returns>
     [RequiresUnreferencedCode("The type 'T' may be trimmed from the output. The serialization process may require access to the type.")]
-    string Serialize(object workflowState, CancellationToken cancellationToken = default);
->>>>>>> 83238e99
+    string Serialize(object workflowState);
 
     /// <summary>
     /// Deserializes the specified serialized state.
     /// </summary>
     /// <param name="serializedState">The serialized state.</param>
     /// <returns>The deserialized workflow state.</returns>
-<<<<<<< HEAD
-    WorkflowState Deserialize(string serializedState);
-=======
     [RequiresUnreferencedCode("The type 'T' may be trimmed from the output. The deserialization process may require access to the type.")]
     [Obsolete("Use the non-async version Deserialize instead.")]
     Task<WorkflowState> DeserializeAsync(string serializedState, CancellationToken cancellationToken = default);
->>>>>>> 83238e99
 
     /// <summary>
     /// Deserializes the specified serialized state.
     /// </summary>
     /// <param name="serializedState">The serialized state.</param>
     /// <returns>The deserialized workflow state.</returns>
-<<<<<<< HEAD
-    WorkflowState Deserialize(JsonElement serializedState);
-=======
     [RequiresUnreferencedCode("The type 'T' may be trimmed from the output. The deserialization process may require access to the type.")]
-    WorkflowState Deserialize(string serializedState, CancellationToken cancellationToken = default);
+    WorkflowState Deserialize(string serializedState);
 
     /// <summary>
     /// Deserializes the specified serialized state.
@@ -129,18 +105,14 @@
     [RequiresUnreferencedCode("The type 'T' may be trimmed from the output. The deserialization process may require access to the type.")]
     [Obsolete("Use the non-async version Deserialize instead.")]
     Task<WorkflowState> DeserializeAsync(JsonElement serializedState, CancellationToken cancellationToken = default);
->>>>>>> 83238e99
 
     /// <summary>
     /// Deserializes the specified serialized state.
     /// </summary>
     /// <param name="serializedState">The serialized state.</param>
     /// <returns>The deserialized workflow state.</returns>
-<<<<<<< HEAD
-    T Deserialize<T>(string serializedState);
-=======
     [RequiresUnreferencedCode("The type 'T' may be trimmed from the output. The deserialization process may require access to the type.")]
-    WorkflowState Deserialize(JsonElement serializedState, CancellationToken cancellationToken = default);
+    WorkflowState Deserialize(JsonElement serializedState);
 
     /// <summary>
     /// Deserializes the specified serialized state.
@@ -159,6 +131,5 @@
     /// <param name="cancellationToken">The cancellation token.</param>
     /// <returns>The deserialized workflow state.</returns>
     [RequiresUnreferencedCode("The type 'T' may be trimmed from the output. The deserialization process may require access to the type.")]
-    T Deserialize<T>(string serializedState, CancellationToken cancellationToken = default);
->>>>>>> 83238e99
+    T Deserialize<T>(string serializedState);
 }
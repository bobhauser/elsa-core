--- conflicted
+++ resolved
@@ -109,8 +109,6 @@
     public static IDictionary<string, object> GetVariableValues(this ActivityExecutionContext activityExecutionContext) => activityExecutionContext.ExpressionExecutionContext.ReadAndFlattenMemoryBlocks();
 
     /// <summary>
-<<<<<<< HEAD
-=======
     /// Evaluates each input property of the activity.
     /// </summary>
     public static async Task EvaluateInputPropertiesAsync(this ActivityExecutionContext context)
@@ -152,7 +150,6 @@
     }
 
     /// <summary>
->>>>>>> 83238e99
     /// Returns a set of tuples containing the activity and its descriptor for all activities with outputs.
     /// </summary>
     /// <param name="activityExecutionContext">The <see cref="ActivityExecutionContext"/> being extended.</param>
@@ -208,8 +205,6 @@
         return node?.Activity;
     }
 
-<<<<<<< HEAD
-=======
     private static async Task<object?> EvaluateInputPropertyAsync(this ActivityExecutionContext context, ActivityDescriptor activityDescriptor, InputDescriptor inputDescriptor)
     {
         var activity = context.Activity;
@@ -263,7 +258,6 @@
         return value;
     }
 
->>>>>>> 83238e99
     /// <summary>
     /// Returns the outcome name for the specified port property name.
     /// </summary>

--- conflicted
+++ resolved
@@ -12,13 +12,8 @@
 {
     protected override IEnumerable<TypeDefinition> GetTypeDefinitions(TypeDefinitionContext context)
     {
-<<<<<<< HEAD
         yield return _typeDescriber.DescribeType(typeof(Guid));
         yield return _typeDescriber.DescribeType(typeof(JsonObject));
         yield return _typeDescriber.DescribeType(typeof(Random));
-=======
-        yield return typeDescriber.DescribeType(typeof(Guid));
-        yield return typeDescriber.DescribeType(typeof(JsonObject));
->>>>>>> 0a767417
     }
 }
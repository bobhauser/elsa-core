using System.Diagnostics.CodeAnalysis;
using System.Security.Cryptography;
using System.Text;
using System.Text.Encodings.Web;
using System.Text.Json;
using System.Text.Json.Serialization;
using System.Text.RegularExpressions;
using System.Text.Unicode;
using Elsa.Expressions.Helpers;
using Elsa.Expressions.Models;
using Elsa.Extensions;
using Elsa.JavaScript.Contracts;
using Elsa.JavaScript.Helpers;
using Elsa.JavaScript.Notifications;
using Elsa.JavaScript.ObjectConverters;
using Elsa.JavaScript.Options;
using Elsa.Mediator.Contracts;
using Humanizer;
using Jint;
using Jint.Native;
using Jint.Native.TypedArray;
using Jint.Runtime.Interop;
using Microsoft.Extensions.Caching.Memory;
using Microsoft.Extensions.Configuration;
using Microsoft.Extensions.Options;

// ReSharper disable ConvertClosureToMethodGroup
namespace Elsa.JavaScript.Services;

/// <summary>
/// Provides a JavaScript evaluator using Jint.
/// </summary>
public class JintJavaScriptEvaluator(IConfiguration configuration, INotificationSender mediator, IOptions<JintOptions> scriptOptions, IMemoryCache memoryCache)
    : IJavaScriptEvaluator
{
    private readonly JintOptions _jintOptions = scriptOptions.Value;
    private readonly JsonSerializerOptions _jsonSerializerOptions = CreateJsonSerializerOptions();

    /// <inheritdoc />
    [RequiresUnreferencedCode("The Jint library uses reflection and can't be statically analyzed.")]
    public async Task<object?> EvaluateAsync(string expression,
        Type returnType,
        ExpressionExecutionContext context,
        ExpressionEvaluatorOptions? options = default,
        Action<Engine>? configureEngine = default,
        CancellationToken cancellationToken = default)
    {
        var engine = await GetConfiguredEngine(configureEngine, context, options, cancellationToken);
        var result = ExecuteExpressionAndGetResult(engine, expression);

        return result.ConvertTo(returnType);
    }

    private async Task<Engine> GetConfiguredEngine(Action<Engine>? configureEngine, ExpressionExecutionContext context, ExpressionEvaluatorOptions? options, CancellationToken cancellationToken)
    {
        options ??= new ExpressionEvaluatorOptions();

        var engineOptions = new Jint.Options();;
        
        if (_jintOptions.AllowClrAccess)
            engineOptions.AllowClr();

<<<<<<< HEAD
        // Wrap objects in ObjectWrapper instances and set their prototype to Array.prototype if they are array-like.
        engineOptions.SetWrapObjectHandler((engine, target, type) =>
        {
            var instance = new ObjectWrapper(engine, target);
=======
            // Wrap objects in ObjectWrapper instances and set their prototype to Array.prototype if they are array-like.
            opts.SetWrapObjectHandler((engine, target, type) =>
            {
                var instance = ObjectWrapper.Create(engine, target);
>>>>>>> 7b5e1d72

            if (ObjectArrayHelper.DetermineIfObjectIsArrayLikeClrCollection(target.GetType()))
                instance.Prototype = engine.Intrinsics.Array.PrototypeObject;

<<<<<<< HEAD
            return instance;
=======
                return instance;
            });
            
            opts.Interop.ObjectConverters.Add(new ByteArrayConverter());
>>>>>>> 7b5e1d72
        });
            
        await _mediator.SendAsync(new CreatingJavaScriptEngine(engineOptions, context), cancellationToken);
        var engine = new Engine(engineOptions);

        configureEngine?.Invoke(engine);

        // Add common functions.
        engine.SetValue("getWorkflowInstanceId", (Func<string>)(() => context.GetActivityExecutionContext().WorkflowExecutionContext.Id));
        engine.SetValue("setCorrelationId", (Action<string?>)(value => context.GetActivityExecutionContext().WorkflowExecutionContext.CorrelationId = value));
        engine.SetValue("getCorrelationId", (Func<string?>)(() => context.GetActivityExecutionContext().WorkflowExecutionContext.CorrelationId));
        engine.SetValue("setVariable", (Action<string, object>)((name, value) => context.SetVariableInScope(name, value)));
        engine.SetValue("getVariable", (Func<string, object?>)(name => context.GetVariableInScope(name)));
        engine.SetValue("getInput", (Func<string, object?>)(name => context.GetInput(name)));
        engine.SetValue("getOutputFrom", (Func<string, string?, object?>)((activityIdName, outputName) => context.GetOutput(activityIdName, outputName)));
        engine.SetValue("getLastResult", (Func<object?>)(() => context.GetLastResult()));

        // Create variable getters and setters for each variable.
        CreateVariableAccessors(engine, context);

        // Create workflow input accessors - only if the current activity is not part of a composite activity definition.
        // Otherwise, the workflow input accessors will hide the composite activity input accessors which rely on variable accessors created above.
        CreateWorkflowInputAccessors(engine, context);

        // Create output getters for each activity.
        await CreateActivityOutputAccessorsAsync(engine, context);

        // Create argument getters for each argument.
        foreach (var argument in options.Arguments)
            engine.SetValue($"get{argument.Key}", (Func<object?>)(() => argument.Value));

        // Add common functions.
        engine.SetValue("isNullOrWhiteSpace", (Func<string, bool>)(value => string.IsNullOrWhiteSpace(value)));
        engine.SetValue("isNullOrEmpty", (Func<string, bool>)(value => string.IsNullOrEmpty(value)));
        engine.SetValue("toJson", (Func<object, string>)(value => Serialize(value)));
        engine.SetValue("parseGuid", (Func<string, Guid>)(value => Guid.Parse(value)));
        engine.SetValue("newGuid", (Func<Guid>)(() => Guid.NewGuid()));
        engine.SetValue("newGuidString", (Func<string>)(() => Guid.NewGuid().ToString()));
        engine.SetValue("newShortGuid", (Func<string>)(() => Regex.Replace(Convert.ToBase64String(Guid.NewGuid().ToByteArray()), "[/+=]", "")));

        // Deprecated, use newGuidString instead.
        engine.SetValue("getGuidString", (Func<string>)(() => Guid.NewGuid().ToString()));

        // Deprecated, use newShortGuid instead.
        engine.SetValue("getShortGuid", (Func<string>)(() => Regex.Replace(Convert.ToBase64String(Guid.NewGuid().ToByteArray()), "[/+=]", "")));

        // Create configuration value accessor
        if (_jintOptions.AllowConfigurationAccess)
            engine.SetValue("getConfig", (Func<string, object?>)(name => configuration.GetSection(name).Value));

        // Add common .NET types.
        engine.RegisterType<DateTime>();
        engine.RegisterType<DateTimeOffset>();
        engine.RegisterType<TimeSpan>();
        engine.RegisterType<Guid>();

        // Invoke registered configuration callback.
        _jintOptions.ConfigureEngineCallback(engine, context);

        // Allow listeners invoked by the mediator to configure the engine.
        await mediator.SendAsync(new EvaluatingJavaScript(engine, context), cancellationToken);

        return engine;
    }

    private void CreateWorkflowInputAccessors(Engine engine, ExpressionExecutionContext context)
    {
        if (context.IsInsideCompositeActivity())
            return;

        var inputs = context.GetWorkflowInputs().ToDictionary(x => x.Name);

        if (!context.TryGetWorkflowExecutionContext(out var workflowExecutionContext))
            return;

        var inputDefinitions = workflowExecutionContext.Workflow.Inputs;

        foreach (var inputDefinition in inputDefinitions)
        {
            var input = inputs.GetValueOrDefault(inputDefinition.Name);
            engine.SetValue($"get{inputDefinition.Name}", (Func<object?>)(() => input?.Value));
        }
    }

    [RequiresUnreferencedCode("Calls Jint.Engine.SetValue<T>(String, T)")]
    private static void CreateVariableAccessors(Engine engine, ExpressionExecutionContext context)
    {
        var variableNames = context.GetVariableNamesInScope().ToList();

        foreach (var variableName in variableNames)
        {
            var pascalName = variableName.Pascalize();
            engine.SetValue($"get{pascalName}", (Func<object?>)(() => context.GetVariableInScope(variableName)));
            engine.SetValue($"set{pascalName}", (Action<object?>)(value => context.SetVariableInScope(variableName, value)));
        }
    }

    private static async Task CreateActivityOutputAccessorsAsync(Engine engine, ExpressionExecutionContext context)
    {
        var activityOutputs = context.GetActivityOutputs();

        await foreach (var activityOutput in activityOutputs)
        foreach (var outputName in activityOutput.OutputNames)
            engine.SetValue($"get{outputName}From{activityOutput.ActivityName}", (Func<object?>)(() => context.GetOutput(activityOutput.ActivityId, outputName)));
    }

    private object? ExecuteExpressionAndGetResult(Engine engine, string expression)
    {
        var cacheKey = "jint:script:" + Hash(expression);

        var parsedScript = memoryCache.GetOrCreate(cacheKey, entry =>
        {
            if (_jintOptions.ScriptCacheTimeout.HasValue)
                entry.SetAbsoluteExpiration(_jintOptions.ScriptCacheTimeout.Value);

            var prepareOptions = new ScriptPreparationOptions
            {
                ParsingOptions = new ScriptParsingOptions
                {
                    AllowReturnOutsideFunction = true
                }
            };
            return Engine.PrepareScript(expression, options: prepareOptions);
        })!;

        var result = engine.Evaluate(parsedScript);
        return result.ToObject();
    }

    [RequiresUnreferencedCode("Calls System.Text.Json.JsonSerializer.Serialize<TValue>(TValue, JsonSerializerOptions)")]
    private string Serialize(object value)
    {
        return JsonSerializer.Serialize(value, _jsonSerializerOptions);
    }
    
    private static JsonSerializerOptions CreateJsonSerializerOptions()
    {
        var options = new JsonSerializerOptions
        {
            Encoder = JavaScriptEncoder.Create(UnicodeRanges.All)
        };
        options.Converters.Add(new JsonStringEnumConverter());
        return options;
    }
    
    private string Hash(string input)
    {
        var bytes = Encoding.UTF8.GetBytes(input);
        var hash = SHA256.HashData(bytes);
        return Convert.ToBase64String(hash);
    }
}<|MERGE_RESOLUTION|>--- conflicted
+++ resolved
@@ -60,30 +60,18 @@
         if (_jintOptions.AllowClrAccess)
             engineOptions.AllowClr();
 
-<<<<<<< HEAD
         // Wrap objects in ObjectWrapper instances and set their prototype to Array.prototype if they are array-like.
         engineOptions.SetWrapObjectHandler((engine, target, type) =>
         {
             var instance = new ObjectWrapper(engine, target);
-=======
-            // Wrap objects in ObjectWrapper instances and set their prototype to Array.prototype if they are array-like.
-            opts.SetWrapObjectHandler((engine, target, type) =>
-            {
-                var instance = ObjectWrapper.Create(engine, target);
->>>>>>> 7b5e1d72
 
             if (ObjectArrayHelper.DetermineIfObjectIsArrayLikeClrCollection(target.GetType()))
                 instance.Prototype = engine.Intrinsics.Array.PrototypeObject;
 
-<<<<<<< HEAD
             return instance;
-=======
-                return instance;
-            });
-            
-            opts.Interop.ObjectConverters.Add(new ByteArrayConverter());
->>>>>>> 7b5e1d72
         });
+
+        engineOptions.Interop.ObjectConverters.Add(new ByteArrayConverter());
             
         await _mediator.SendAsync(new CreatingJavaScriptEngine(engineOptions, context), cancellationToken);
         var engine = new Engine(engineOptions);

<Project Sdk="Microsoft.NET.Sdk">

    <PropertyGroup>
        <Description>
            Provides HTTP activities to listen for and send out HTTP requests.
        </Description>
        <PackageTags>elsa module http activities</PackageTags>
    </PropertyGroup>

    <ItemGroup>
        <PackageReference Include="FluentStorage"/>
        <PackageReference Include="Microsoft.Extensions.Http.Resilience"/>
        <PackageReference Include="Microsoft.Extensions.Resilience"/>
    </ItemGroup>
<<<<<<< HEAD

    <!--Overridden for vulnaribility reasons with dependencies referencing older versions.-->
    <ItemGroup>
        <PackageReference Include="System.Text.Json" VersionOverride="$(SystemTextJsonVersion)"/>
    </ItemGroup>
=======
>>>>>>> 82a1ae01

    <ItemGroup>
        <ProjectReference Include="..\Elsa.Liquid\Elsa.Liquid.csproj"/>
        <ProjectReference Include="..\Elsa.SasTokens\Elsa.SasTokens.csproj"/>
        <ProjectReference Include="..\Elsa.Workflows.Core\Elsa.Workflows.Core.csproj"/>
        <ProjectReference Include="..\Elsa.Workflows.Management\Elsa.Workflows.Management.csproj"/>
        <ProjectReference Include="..\Elsa.Workflows.Runtime\Elsa.Workflows.Runtime.csproj"/>
        <ProjectReference Include="..\Elsa.JavaScript\Elsa.JavaScript.csproj"/>
    </ItemGroup>

</Project><|MERGE_RESOLUTION|>--- conflicted
+++ resolved
@@ -12,14 +12,6 @@
         <PackageReference Include="Microsoft.Extensions.Http.Resilience"/>
         <PackageReference Include="Microsoft.Extensions.Resilience"/>
     </ItemGroup>
-<<<<<<< HEAD
-
-    <!--Overridden for vulnaribility reasons with dependencies referencing older versions.-->
-    <ItemGroup>
-        <PackageReference Include="System.Text.Json" VersionOverride="$(SystemTextJsonVersion)"/>
-    </ItemGroup>
-=======
->>>>>>> 82a1ae01
 
     <ItemGroup>
         <ProjectReference Include="..\Elsa.Liquid\Elsa.Liquid.csproj"/>

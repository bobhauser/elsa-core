using System.Net;
using System.Net.Http.Headers;
using Elsa.Extensions;
using Elsa.Http.ContentWriters;
using Elsa.Http.UIHints;
using Elsa.Workflows;
using Elsa.Workflows.Attributes;
using Elsa.Workflows.UIHints;
using Elsa.Workflows.Models;
using Microsoft.Extensions.Logging;
<<<<<<< HEAD
using Polly;
using HttpHeaders = Elsa.Http.Models.HttpHeaders;
=======
>>>>>>> 82a1ae01

namespace Elsa.Http;

/// <summary>
/// Base class for activities that send HTTP requests.
/// </summary>
[Output(IsSerializable = false)]
public abstract class SendHttpRequestBase(string? source = default, int? line = default) : Activity<HttpResponseMessage>(source, line)
{
    /// <summary>
    /// The URL to send the request to.
    /// </summary>
<<<<<<< HEAD
    [Input] public Input<Uri?> Url { get; set; } = default!;
=======
    [Input(Order = 0)] public Input<Uri?> Url { get; set; } = default!;
>>>>>>> 82a1ae01

    /// <summary>
    /// The HTTP method to use when sending the request.
    /// </summary>
    [Input(
        Description = "The HTTP method to use when sending the request.",
        Options = new[]
        {
            "GET", "POST", "PUT", "DELETE", "PATCH", "OPTIONS", "HEAD"
        },
        DefaultValue = "GET",
        UIHint = InputUIHints.DropDown,
        Order = 1
    )]
    public Input<string> Method { get; set; } = new("GET");

    /// <summary>
    /// The content to send with the request. Can be a string, an object, a byte array or a stream.
    /// </summary>
    [Input(
        Description = "The content to send with the request. Can be a string, an object, a byte array or a stream.",
        Order = 2
        )]
    public Input<object?> Content { get; set; } = default!;

    /// <summary>
    /// The content type to use when sending the request.
    /// </summary>
    [Input(
        Description = "The content type to use when sending the request.",
        UIHandler = typeof(HttpContentTypeOptionsProvider),
        UIHint = InputUIHints.DropDown,
        Order = 3
    )]
    public Input<string?> ContentType { get; set; } = default!;

    /// <summary>
    /// The Authorization header value to send with the request.
    /// </summary>
    /// <example>Bearer {some-access-token}</example>
    [Input(
        Description = "The Authorization header value to send with the request. For example: Bearer {some-access-token}",
        Category = "Security",
        CanContainSecrets = true,
        Order = 4
    )]
    public Input<string?> Authorization { get; set; } = default!;

    /// <summary>
    /// A value that allows to add the Authorization header without validation.
    /// </summary>
    [Input(
        Description = "A value that allows to add the Authorization header without validation.", 
        Category = "Security",
        Order = 5
    )]
    public Input<bool> DisableAuthorizationHeaderValidation { get; set; } = default!;

    /// <summary>
    /// The headers to send along with the request.
    /// </summary>
    [Input(
        Description = "The headers to send along with the request.",
        UIHint = InputUIHints.JsonEditor,
        Category = "Advanced",
        Order = 6
    )]
    public Input<HttpHeaders?> RequestHeaders { get; set; } = new(new HttpHeaders());

    /// <summary>
    /// Indicates whether resiliency mechanisms should be enabled for the HTTP request.
    /// </summary>
    public Input<bool> EnableResiliency { get; set; } = default!;

    /// <summary>
    /// The HTTP response status code
    /// </summary>
    [Output(Description = "The HTTP response status code")]
    public Output<int> StatusCode { get; set; } = default!;

    /// <summary>
    /// The parsed content, if any.
    /// </summary>
    [Output(Description = "The parsed content, if any.")]
    public Output<object?> ParsedContent { get; set; } = default!;

    /// <summary>
    /// The response headers that were received.
    /// </summary>
    [Output(Description = "The response headers that were received.")]
    public Output<HttpHeaders?> ResponseHeaders { get; set; } = default!;

    /// <inheritdoc />
    protected override async ValueTask ExecuteAsync(ActivityExecutionContext context)
    {
        await TrySendAsync(context);
    }

    /// <summary>
    /// Handles the response.
    /// </summary>
    protected abstract ValueTask HandleResponseAsync(ActivityExecutionContext context, HttpResponseMessage response);

    /// <summary>
    /// Handles an exception that occurred while sending the request.
    /// </summary>
    protected abstract ValueTask HandleRequestExceptionAsync(ActivityExecutionContext context, HttpRequestException exception);

    /// <summary>
    /// Handles <see cref="TaskCanceledException"/> that occurred while sending the request.
    /// </summary>
    protected abstract ValueTask HandleTaskCanceledExceptionAsync(ActivityExecutionContext context, TaskCanceledException exception);

    private async Task TrySendAsync(ActivityExecutionContext context)
    {
        var logger = (ILogger)context.GetRequiredService(typeof(ILogger<>).MakeGenericType(GetType()));
        var httpClientFactory = context.GetRequiredService<IHttpClientFactory>();
        var httpClient = httpClientFactory.CreateClient(nameof(SendHttpRequestBase));
        var cancellationToken = context.CancellationToken;
        var resiliencyEnabled = EnableResiliency.GetOrDefault(context, () => false);

        try
        {
            var response = await SendRequestAsync();
            var parsedContent = await ParseContentAsync(context, response);
            var statusCode = (int)response.StatusCode;
            var responseHeaders = new HttpHeaders(response.Headers);

            context.Set(Result, response);
            context.Set(ParsedContent, parsedContent);
            context.Set(StatusCode, statusCode);
            context.Set(ResponseHeaders, responseHeaders);

            await HandleResponseAsync(context, response);
        }
        catch (HttpRequestException e)
        {
            logger.LogWarning(e, "An error occurred while sending an HTTP request");
            context.AddExecutionLogEntry("Error", e.Message, payload: new
            {
                e.StackTrace
            });
            context.JournalData.Add("Error", e.Message);
            await HandleRequestExceptionAsync(context, e);
        }
        catch (TaskCanceledException e)
        {
            logger.LogWarning(e, "An error occurred while sending an HTTP request");
            context.AddExecutionLogEntry("Error", e.Message, payload: new
            {
                e.StackTrace
            });
            context.JournalData.Add("Cancelled", true);
            await HandleTaskCanceledExceptionAsync(context, e);
        }

        return;

        async Task<HttpResponseMessage> SendRequestAsync()
        {
            if (resiliencyEnabled)
            {
                var pipeline = BuildResiliencyPipeline(context);
                return await pipeline.ExecuteAsync(async ct => await SendRequestAsyncCore(ct), cancellationToken);
            }

            return await SendRequestAsyncCore();
        }

        async Task<HttpResponseMessage> SendRequestAsyncCore(CancellationToken ct = default)
        {
            var request = PrepareRequest(context);
            return await httpClient.SendAsync(request, ct);
        }
    }

    private async Task<object?> ParseContentAsync(ActivityExecutionContext context, HttpResponseMessage httpResponse)
    {
        var httpContent = httpResponse.Content;
        if (!HasContent(httpContent))
            return null;

        var cancellationToken = context.CancellationToken;
        var targetType = ParsedContent.GetTargetType(context);
        var contentStream = await httpContent.ReadAsStreamAsync(cancellationToken);
        var responseHeaders = httpResponse.Headers;
        var contentHeaders = httpContent.Headers;
        var contentType = contentHeaders.ContentType?.MediaType ?? "application/octet-stream";

        targetType ??= contentType switch
        {
            "application/json" => typeof(object),
            _ => typeof(string)
        };

        var contentHeadersDictionary = contentHeaders.ToDictionary(x => x.Key, x => x.Value.Cast<string?>().ToArray(), StringComparer.OrdinalIgnoreCase);
        var responseHeadersDictionary = responseHeaders.ToDictionary(x => x.Key, x => x.Value.Cast<string?>().ToArray(), StringComparer.OrdinalIgnoreCase);
        var headersDictionary = contentHeadersDictionary.Concat(responseHeadersDictionary).ToDictionary(x => x.Key, x => x.Value, StringComparer.OrdinalIgnoreCase);
        return await context.ParseContentAsync(contentStream, contentType, targetType, headersDictionary, cancellationToken);
    }

    private static bool HasContent(HttpContent httpContent) => httpContent.Headers.ContentLength > 0;

    private HttpRequestMessage PrepareRequest(ActivityExecutionContext context)
    {
        var method = Method.GetOrDefault(context) ?? "GET";
        var url = Url.Get(context);
        var request = new HttpRequestMessage(new(method), url);
        var headers = context.GetHeaders(RequestHeaders);
        var authorization = Authorization.GetOrDefault(context);
        var addAuthorizationWithoutValidation = DisableAuthorizationHeaderValidation.GetOrDefault(context);

        if (!string.IsNullOrWhiteSpace(authorization))
            if (addAuthorizationWithoutValidation)
                request.Headers.TryAddWithoutValidation("Authorization", authorization);
            else
                request.Headers.Authorization = AuthenticationHeaderValue.Parse(authorization);

        foreach (var header in headers)
            request.Headers.Add(header.Key, header.Value.AsEnumerable());

        var contentType = ContentType.GetOrDefault(context);
        var content = Content.GetOrDefault(context);

        if (contentType != null && content != null)
        {
            var factories = context.GetServices<IHttpContentFactory>();
            var factory = SelectContentWriter(contentType, factories);
            request.Content = factory.CreateHttpContent(content, contentType);
        }

        return request;
    }

    private IHttpContentFactory SelectContentWriter(string? contentType, IEnumerable<IHttpContentFactory> factories)
    {
        if (string.IsNullOrWhiteSpace(contentType))
            return new JsonContentFactory();

        var parsedContentType = new System.Net.Mime.ContentType(contentType);
        return factories.FirstOrDefault(httpContentFactory => httpContentFactory.SupportedContentTypes.Any(c => c == parsedContentType.MediaType)) ?? new JsonContentFactory();
    }

    private ResiliencePipeline<HttpResponseMessage> BuildResiliencyPipeline(ActivityExecutionContext context)
    {
        // Docs: https://www.pollydocs.org/strategies/retry
        var pipelineBuilder = new ResiliencePipelineBuilder<HttpResponseMessage>()
            .AddRetry(new()
            {
                ShouldHandle = new PredicateBuilder<HttpResponseMessage>()
                    .Handle<TimeoutException>() // Specific timeout exception
                    .Handle<HttpRequestException>() // Any HTTP exception
                    .HandleResult(response => IsTransientStatusCode(response.StatusCode)),
                MaxRetryAttempts = 8,
                UseJitter = false, // If enabled, adds a random value between -25% and +25% of the calculated Delay, except if BackoffType is Exponential, where a DecorrelatedJitterBackoffV2 formula is used for jitter calculation. That formula is based on Polly.Contrib.WaitAndRetry.
                Delay = TimeSpan.FromSeconds(1),
                BackoffType = DelayBackoffType.Exponential // Delay * 2^AttemptNumber, e.g. [ 2s, 4s, 8s, 16s ]. Total secs: 2 + 4 + 8 + 16 = 30
                // If BackoffType is Exponential, then the calculated Delay is multiplied by a random value between -25% and +25% of the calculated Delay, except if BackoffType is Exponential, where a DecorrelatedJitterBackoffV2 formula is used for jitter calculation. That formula is based on Polly.Contrib.WaitAndRetry.
            });

        return pipelineBuilder.Build();
    }

    // Helper method to identify transient status codes.
    private static bool IsTransientStatusCode(HttpStatusCode? statusCode)
    {
        if (statusCode is null)
        {
            // No status code -> Assume network failure, worth retrying.
            return true;
        }

        return statusCode.Value switch
        {
            HttpStatusCode.RequestTimeout => true, // 408
            HttpStatusCode.TooManyRequests => true, // 429 (if no Retry-After header is respected)
            HttpStatusCode.InternalServerError => true, // 500
            HttpStatusCode.BadGateway => true, // 502
            HttpStatusCode.ServiceUnavailable => true, // 503
            HttpStatusCode.GatewayTimeout => true, // 504
            HttpStatusCode.Conflict => true, // 409 - Can be transient in concurrency cases
            _ => false // Other errors are not transient
        };
    }
}<|MERGE_RESOLUTION|>--- conflicted
+++ resolved
@@ -1,4 +1,3 @@
-using System.Net;
 using System.Net.Http.Headers;
 using Elsa.Extensions;
 using Elsa.Http.ContentWriters;
@@ -8,11 +7,7 @@
 using Elsa.Workflows.UIHints;
 using Elsa.Workflows.Models;
 using Microsoft.Extensions.Logging;
-<<<<<<< HEAD
 using Polly;
-using HttpHeaders = Elsa.Http.Models.HttpHeaders;
-=======
->>>>>>> 82a1ae01
 
 namespace Elsa.Http;
 
@@ -25,11 +20,7 @@
     /// <summary>
     /// The URL to send the request to.
     /// </summary>
-<<<<<<< HEAD
-    [Input] public Input<Uri?> Url { get; set; } = default!;
-=======
     [Input(Order = 0)] public Input<Uri?> Url { get; set; } = default!;
->>>>>>> 82a1ae01
 
     /// <summary>
     /// The HTTP method to use when sending the request.
@@ -237,7 +228,7 @@
     {
         var method = Method.GetOrDefault(context) ?? "GET";
         var url = Url.Get(context);
-        var request = new HttpRequestMessage(new(method), url);
+        var request = new HttpRequestMessage(new HttpMethod(method), url);
         var headers = context.GetHeaders(RequestHeaders);
         var authorization = Authorization.GetOrDefault(context);
         var addAuthorizationWithoutValidation = DisableAuthorizationHeaderValidation.GetOrDefault(context);

--- conflicted
+++ resolved
@@ -130,7 +130,6 @@
         return await workflowDefinitionService.FindWorkflowGraphAsync(workflowDefinitionId, cancellationToken);
     }
 
-<<<<<<< HEAD
     private async Task<IEnumerable<StoredTrigger>> FindTriggersAsync(IServiceProvider serviceProvider, string bookmarkHash, CancellationToken cancellationToken)
     {
         var triggerStore = serviceProvider.GetRequiredService<ITriggerStore>();
@@ -152,9 +151,6 @@
     }
 
     private async Task StartWorkflowAsync(HttpContext httpContext, StoredTrigger trigger, WorkflowGraph workflowGraph, IDictionary<string, object> input)
-=======
-    private async Task StartWorkflowAsync(HttpContext httpContext, StoredTrigger trigger, WorkflowGraph workflowGraph, string? workflowInstanceId, string? correlationId, Dictionary<string, object>? input)
->>>>>>> edf365b5
     {
         var serviceProvider = httpContext.RequestServices;
         var cancellationToken = httpContext.RequestAborted;
@@ -163,7 +159,6 @@
         var workflowInstanceId = await GetWorkflowInstanceIdAsync(serviceProvider, httpContext, cancellationToken);
         var workflowOptions = new RunWorkflowOptions
         {
-<<<<<<< HEAD
             Input = input,
             CorrelationId = correlationId,
             TriggerActivityId = trigger.ActivityId,
@@ -171,21 +166,6 @@
         };
 
         await ExecuteWorkflowAsync(httpContext, workflowOptions, bookmarkPayload, workflowGraph, input);
-=======
-            var cancellationTokens = new CancellationTokens(ct, ct);
-            var startParams = new StartWorkflowHostParams
-            {
-                Input = input,
-                InstanceId = workflowInstanceId,
-                CorrelationId = correlationId,
-                TriggerActivityId = trigger.ActivityId,
-                CancellationTokens = cancellationTokens
-            };
-            await workflowHost.StartWorkflowAsync(startParams, ct);
-            await workflowHost.PersistStateAsync(ct);
-        }, bookmarkPayload.RequestTimeout, httpContext);
-        await HandleWorkflowFaultAsync(serviceProvider, httpContext, workflowHost.WorkflowState, cancellationToken);
->>>>>>> edf365b5
     }
 
     private async Task ResumeWorkflowAsync(HttpContext httpContext, StoredBookmark bookmark, string? correlationId, IDictionary<string, object> input)
@@ -211,38 +191,8 @@
             return;
         }
 
-<<<<<<< HEAD
         var correlationId = await GetCorrelationIdAsync(serviceProvider, httpContext, cancellationToken);
         var runWorkflowParams = new RunWorkflowOptions
-=======
-        var workflowState = workflowInstance.WorkflowState;
-        var workflowHostFactory = serviceProvider.GetRequiredService<IWorkflowHostFactory>();
-        var workflowHost = await workflowHostFactory.CreateAsync(workflow, workflowState, cancellationToken);
-        if (await AuthorizeAsync(serviceProvider, httpContext, workflowHost.Workflow, bookmarkPayload, cancellationToken))
-            return;
-
-        await ExecuteWithinTimeoutAsync(async ct =>
-        {
-            var cancellationTokens = new CancellationTokens(ct, ct);
-            var resumeParams = new ResumeWorkflowHostParams
-            {
-                Input = input,
-                CorrelationId = correlationId,
-                ActivityInstanceId = bookmark.ActivityInstanceId,
-                BookmarkId = bookmark.BookmarkId,
-                CancellationTokens = cancellationTokens
-            };
-            await workflowHost.ResumeWorkflowAsync(resumeParams, ct);
-            await workflowHost.PersistStateAsync(ct);
-        }, bookmarkPayload.RequestTimeout, httpContext);
-        await HandleWorkflowFaultAsync(serviceProvider, httpContext, workflowHost.WorkflowState, cancellationToken);
-    }
-
-    private async Task<IEnumerable<StoredTrigger>> FindTriggersAsync(IServiceProvider serviceProvider, string bookmarkHash, CancellationToken cancellationToken)
-    {
-        var triggerStore = serviceProvider.GetRequiredService<ITriggerStore>();
-        var triggerFilter = new TriggerFilter
->>>>>>> edf365b5
         {
             Input = input,
             CorrelationId = correlationId,
@@ -253,7 +203,6 @@
         await ExecuteWorkflowAsync(httpContext, runWorkflowParams, bookmarkPayload, workflow, input);
     }
 
-<<<<<<< HEAD
     private async Task ExecuteWorkflowAsync(HttpContext httpContext, RunWorkflowOptions workflowOptions, HttpEndpointBookmarkPayload bookmarkPayload, WorkflowGraph workflowGraph, IDictionary<string, object> input)
     {
         var serviceProvider = httpContext.RequestServices;
@@ -266,18 +215,6 @@
         var workflowRunner = serviceProvider.GetRequiredService<IWorkflowRunner>();
         var result = await ExecuteWithinTimeoutAsync(async ct => await workflowRunner.RunAsync(workflowGraph, workflowOptions, ct), bookmarkPayload.RequestTimeout, httpContext);
         await HandleWorkflowFaultAsync(serviceProvider, httpContext, result, cancellationToken);
-=======
-    private async Task<IEnumerable<StoredBookmark>> FindBookmarksAsync(IServiceProvider serviceProvider, string bookmarkHash, string? workflowInstanceId, string? correlationId, CancellationToken cancellationToken)
-    {
-        var bookmarkStore = serviceProvider.GetRequiredService<IBookmarkStore>();
-        var bookmarkFilter = new BookmarkFilter
-        {
-            Hash = bookmarkHash,
-            WorkflowInstanceId = workflowInstanceId,
-            CorrelationId = correlationId
-        };
-        return await bookmarkStore.FindManyAsync(bookmarkFilter, cancellationToken);
->>>>>>> edf365b5
     }
 
     private async Task<T> ExecuteWithinTimeoutAsync<T>(Func<CancellationToken, Task<T>> action, TimeSpan? requestTimeout, HttpContext httpContext)

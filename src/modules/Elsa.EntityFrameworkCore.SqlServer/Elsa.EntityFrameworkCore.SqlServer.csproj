--- conflicted
+++ resolved
@@ -12,22 +12,19 @@
     </PropertyGroup>
 
     <ItemGroup Condition=" '$(TargetFramework)' == 'net6.0'">
-<<<<<<< HEAD
-        <PackageReference Include="Microsoft.EntityFrameworkCore.SqlServer" Version="6.0.12" />
-=======
->>>>>>> 750c2094
         <PackageReference Include="Microsoft.EntityFrameworkCore.Design" Version="6.0.12">
             <PrivateAssets>all</PrivateAssets>
             <IncludeAssets>runtime; build; native; contentfiles; analyzers; buildtransitive</IncludeAssets>
         </PackageReference>
+        <PackageReference Include="Microsoft.EntityFrameworkCore.SqlServer" Version="6.0.12" />
     </ItemGroup>
 
     <ItemGroup Condition=" '$(TargetFramework)' == 'net7.0'">
-        <PackageReference Include="Microsoft.EntityFrameworkCore.SqlServer" Version="6.0.12" />
         <PackageReference Include="Microsoft.EntityFrameworkCore.Design" Version="7.0.1">
             <PrivateAssets>all</PrivateAssets>
             <IncludeAssets>runtime; build; native; contentfiles; analyzers; buildtransitive</IncludeAssets>
         </PackageReference>
+        <PackageReference Include="Microsoft.EntityFrameworkCore.SqlServer" Version="7.0.1" />
     </ItemGroup>
 
     <ItemGroup>

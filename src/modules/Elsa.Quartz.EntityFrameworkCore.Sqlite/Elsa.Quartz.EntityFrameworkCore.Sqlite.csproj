<Project Sdk="Microsoft.NET.Sdk">

    <PropertyGroup>
        <Description>
            Provides EF Core migrations for Quartz.NET.
        </Description>
        <PackageTags>elsa module scheduling quartz ef core migrations</PackageTags>
    </PropertyGroup>

    <ItemGroup>
        <PackageReference Include="AppAny.Quartz.EntityFrameworkCore.Migrations.SQLite" />
        <PackageReference Include="Microsoft.EntityFrameworkCore" />
        <PackageReference Include="Microsoft.EntityFrameworkCore.Design" PrivateAssets="all" />
        <PackageReference Include="Quartz.Serialization.Json" />
    </ItemGroup>
<<<<<<< HEAD
=======
    
    <!--Overridden for vulnaribility reasons with dependencies referencing older versions.-->
    <ItemGroup>
        <PackageReference Include="System.Text.Json" VersionOverride="$(SystemTextJsonVersion)" />
    </ItemGroup>
>>>>>>> 83238e99

    <ItemGroup>
        <ProjectReference Include="..\Elsa.EntityFrameworkCore.Common\Elsa.EntityFrameworkCore.Common.csproj" />
        <ProjectReference Include="..\Elsa.Quartz\Elsa.Quartz.csproj" />
    </ItemGroup>

</Project><|MERGE_RESOLUTION|>--- conflicted
+++ resolved
@@ -13,14 +13,11 @@
         <PackageReference Include="Microsoft.EntityFrameworkCore.Design" PrivateAssets="all" />
         <PackageReference Include="Quartz.Serialization.Json" />
     </ItemGroup>
-<<<<<<< HEAD
-=======
     
     <!--Overridden for vulnaribility reasons with dependencies referencing older versions.-->
     <ItemGroup>
         <PackageReference Include="System.Text.Json" VersionOverride="$(SystemTextJsonVersion)" />
     </ItemGroup>
->>>>>>> 83238e99
 
     <ItemGroup>
         <ProjectReference Include="..\Elsa.EntityFrameworkCore.Common\Elsa.EntityFrameworkCore.Common.csproj" />

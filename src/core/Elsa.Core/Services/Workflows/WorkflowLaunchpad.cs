--- conflicted
+++ resolved
@@ -154,19 +154,11 @@
         }
 
         public async Task FindAndExecuteStartableWorkflowAsync(
-<<<<<<< HEAD
-            string workflowDefinitionId, 
-            string? activityId, 
-            string? correlationId = default, 
-            string? contextId = default,
-            WorkflowInput? input = default, 
-=======
             string workflowDefinitionId,
             string? activityId,
             string? correlationId = default,
             string? contextId = default,
             WorkflowInput? input = default,
->>>>>>> fa4da6f8
             string? tenantId = default,
             CancellationToken cancellationToken = default)
         {
@@ -182,15 +174,9 @@
         }
 
         public async Task<RunWorkflowResult> FindAndExecuteStartableWorkflowAsync(
-<<<<<<< HEAD
-            IWorkflowBlueprint workflowBlueprint, 
-            string? activityId, 
-            string? correlationId = default, 
-=======
             IWorkflowBlueprint workflowBlueprint,
             string? activityId,
             string? correlationId = default,
->>>>>>> fa4da6f8
             string? contextId = default,
             WorkflowInput? input = default,
             CancellationToken cancellationToken = default)
@@ -288,17 +274,10 @@
             return startableWorkflows;
         }
 
-<<<<<<< HEAD
-        private async Task<StartableWorkflow?> CollectStartableWorkflowInternalAsync(
-            IWorkflowBlueprint workflowBlueprint, 
-            string? activityId, 
-            string correlationId, 
-=======
         private async Task<StartableWorkflowDefinition?> CollectStartableWorkflowInternalAsync(
             IWorkflowBlueprint workflowBlueprint,
             string? activityId,
             string correlationId,
->>>>>>> fa4da6f8
             string? contextId = default,
             string? tenantId = default,
             CancellationToken cancellationToken = default)

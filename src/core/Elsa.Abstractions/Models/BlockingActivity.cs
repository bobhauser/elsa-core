--- conflicted
+++ resolved
@@ -1,29 +1,19 @@
-using Newtonsoft.Json;
-
-namespace Elsa.Models
-{
-    public class BlockingActivity
-    {
-        public BlockingActivity()
-        {
-        }
-
-        public BlockingActivity(string activityId, string activityType)
-        {
-            ActivityId = activityId;
-            ActivityType = activityType;
-        }
-
-<<<<<<< HEAD
-        [JsonProperty(PropertyName = "activityId")]
-        public string ActivityId { get; set; }
-
-        [JsonProperty(PropertyName = "activityType")]
-        public string ActivityType { get; set; }
-=======
-        public string ActivityId { get; set; } = default!;
-        public string ActivityType { get; set; }= default!;
-        public string? Tag { get; set; }
->>>>>>> 9e273dc9
-    }
+namespace Elsa.Models
+{
+    public class BlockingActivity
+    {
+        public BlockingActivity()
+        {
+        }
+
+        public BlockingActivity(string activityId, string activityType)
+        {
+            ActivityId = activityId;
+            ActivityType = activityType;
+        }
+
+        public string ActivityId { get; set; } = default!;
+        public string ActivityType { get; set; }= default!;
+        public string? Tag { get; set; }
+    }
 }
--- conflicted
+++ resolved
@@ -12,18 +12,11 @@
         IActivityBuilder StartWith<T>(Action<T> setup = default, string name = null) where T: class, IActivity;
         IActivityBuilder Add<T>(Action<T> setup = default, string name = null) where T : class, IActivity;
         IOutcomeBuilder When(string outcome);
-<<<<<<< HEAD
-        IActivityBuilder Then<T>(Action<T> setup = null, Action<IActivityBuilder> branch = null, string id = null) where T : class, IActivity;
-        IActivityBuilder WithId(string id);
-        IWorkflowBuilder Then(string activityId);
-=======
         IActivityBuilder Then<T>(Action<T> setup = null, Action<IActivityBuilder> branch = null, string name = null) where T : class, IActivity;
-        IActivityBuilder WithName(string name);
         IActivityBuilder WithDisplayName(string displayName);
         IActivityBuilder WithDescription(string description);
         IWorkflowBuilder Then(string activityName);
         IActivityBuilder Then(IActivityBuilder targetActivity);
->>>>>>> 14f1a06f
         WorkflowDefinitionVersion Build();
         ActivityDefinition BuildActivity();
     }

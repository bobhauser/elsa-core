using Elsa.EntityFrameworkCore.Modules.Management;
using Elsa.EntityFrameworkCore.Modules.Runtime;
using Elsa.Extensions;
using Elsa.Samples.AspNet.MassTransitActivities.Messages;

var builder = WebApplication.CreateBuilder(args);
var configuration = builder.Configuration;
var rabbitMqConnectionString = configuration.GetConnectionString("RabbitMq")!;

// Add services to the container.
builder.Services.AddElsa(elsa =>
{
    // Configure management feature to use EF Core.
    elsa.UseWorkflowManagement(management =>
    {
        management.UseWorkflowDefinitions(dm => dm.UseEntityFrameworkCore());
        management.UseWorkflowInstances(w => w.UseEntityFrameworkCore());
    });
    
    // Configure runtime feature to use EF Core.
    elsa.UseWorkflowRuntime(runtime =>
    {
        runtime.UseEntityFrameworkCore();
    });
    
    // Expose API endpoints.
    elsa.UseWorkflowsApi();

    // Add services for HTTP activities and workflow middleware.
    elsa.UseHttp();

    // Use C#.
    elsa.UseCSharp(options =>
    {
        options.Assemblies.Add(typeof(OrderCreated).Assembly);
        options.Namespaces.Add(typeof(OrderCreated).Namespace!);
    });
    
    // Use JavaScript.
    elsa.UseJavaScript(options =>
    {
        options.AllowClrAccess = true;
        options.RegisterType<OrderCreated>();
        options.RegisterType<OrderCompleted>();
    });
    
<<<<<<< HEAD
    // Use JavaScript.
    elsa.UseJavaScript(javaScript =>
    {
        javaScript.AllowClrAccess = true;
        javaScript.ConfigureEngine(options =>
        {
            options.RegisterType<OrderCompleted>();
            options.RegisterType<OrderCreated>();
        });
    });
    
    // Use C#.
    elsa.UseCSharp(csharp =>
    {
        csharp.Assemblies.Add(typeof(OrderCreated).Assembly);
        csharp.Namespaces.Add(typeof(OrderCreated).Namespace!);
    });
    
=======
>>>>>>> 03743d6d
    // Use Liquid.
    elsa.UseLiquid();
    
    // Configure identity so that we can create a default admin user.
    elsa.UseIdentity(identity =>
    {
        identity.UseAdminUserProvider();
        identity.TokenOptions = options =>
        {
            options.SigningKey = "super-secret-and-securely-stored-token-signing-key";
            options.AccessTokenLifetime = TimeSpan.FromDays(1);
        };
    });
    
    // Use default authentication (JWT).
    elsa.UseDefaultAuthentication();
    
    // Configure MassTransit.
    elsa.UseMassTransit(massTransit =>
    {
        //massTransit.UseRabbitMq(rabbitMqConnectionString);
        massTransit.AddMessageType<OrderCompleted>();
        massTransit.AddMessageType<OrderCreated>();
    });
});

builder.Services.AddCors(cors => cors.AddDefaultPolicy(policy => policy.AllowAnyHeader().AllowAnyMethod().AllowAnyOrigin()));

var app = builder.Build();

// Configure the HTTP request pipeline.
app.UseHttpsRedirection();
app.UseCors();
app.UseAuthentication();
app.UseAuthorization();
app.UseWorkflowsApi();
app.UseWorkflows();
app.Run();<|MERGE_RESOLUTION|>--- conflicted
+++ resolved
@@ -36,24 +36,12 @@
         options.Namespaces.Add(typeof(OrderCreated).Namespace!);
     });
     
-    // Use JavaScript.
+     // Use JavaScript.
     elsa.UseJavaScript(options =>
     {
         options.AllowClrAccess = true;
         options.RegisterType<OrderCreated>();
         options.RegisterType<OrderCompleted>();
-    });
-    
-<<<<<<< HEAD
-    // Use JavaScript.
-    elsa.UseJavaScript(javaScript =>
-    {
-        javaScript.AllowClrAccess = true;
-        javaScript.ConfigureEngine(options =>
-        {
-            options.RegisterType<OrderCompleted>();
-            options.RegisterType<OrderCreated>();
-        });
     });
     
     // Use C#.
@@ -63,8 +51,6 @@
         csharp.Namespaces.Add(typeof(OrderCreated).Namespace!);
     });
     
-=======
->>>>>>> 03743d6d
     // Use Liquid.
     elsa.UseLiquid();
     

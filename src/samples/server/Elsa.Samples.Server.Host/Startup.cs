--- conflicted
+++ resolved
@@ -34,16 +34,10 @@
             services
                 .AddActivityPropertyOptionsProvider<VehicleActivity>()
                 .AddRuntimeSelectItemsProvider<VehicleActivity>()
-                //.AddRedis(Configuration.GetConnectionString("Redis"))
                 .AddElsa(elsa => elsa
-<<<<<<< HEAD
                     .UseEntityFrameworkPersistence(ef => ef.UseSqlite())
                     //.WithContainerName(Configuration["ContainerName"] ?? System.Environment.MachineName)
                     //.UseEntityFrameworkPersistence(ef => ef.UseSqlite(sqliteConnectionString))
-=======
-                    .WithContainerName(Configuration["ContainerName"] ?? System.Environment.MachineName)
-                    .UseEntityFrameworkPersistence(ef => ef.UseSqlite(sqliteConnectionString))
->>>>>>> 1ed95774
                     //.UseMongoDbPersistence(options => options.ConnectionString = mongoDbConnectionString)
                     //.UseYesSqlPersistence(config => config.UsePostgreSql("Server=localhost;Port=5432;Database=yessql5;User Id=root;Password=Password12!;"))
                     //.UseRabbitMq(Configuration.GetConnectionString("RabbitMq"))

--- conflicted
+++ resolved
@@ -35,13 +35,8 @@
     </ItemGroup>
 
     <ItemGroup>
-<<<<<<< HEAD
-        <PackageReference Include="Elsa.Studio" Version="3.0.3"/>
-        <PackageReference Include="Elsa.Studio.Login.BlazorWasm" Version="3.0.3"/>
-=======
         <PackageReference Include="Elsa.Studio" Version="3.0.4"/>
         <PackageReference Include="Elsa.Studio.Login.BlazorWasm" Version="3.0.4"/>
->>>>>>> 15e5e58d
     </ItemGroup>
 
 </Project>
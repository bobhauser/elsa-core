<Project Sdk="Microsoft.NET.Sdk.Web">

    <PropertyGroup>
        <TargetFrameworks>net7.0;net8.0</TargetFrameworks>
        <DockerDefaultTargetOS>Linux</DockerDefaultTargetOS>
        <IsPackable>false</IsPackable>
    </PropertyGroup>

    <ItemGroup>
        <ProjectReference Include="..\..\bundles\Elsa\Elsa.csproj"/>
        <ProjectReference Include="..\..\modules\Elsa.Caching.Distributed.MassTransit\Elsa.Caching.Distributed.MassTransit.csproj" />
        <ProjectReference Include="..\..\modules\Elsa.Caching.Distributed\Elsa.Caching.Distributed.csproj" />
<<<<<<< HEAD
        <ProjectReference Include="..\..\modules\Elsa.CSharp\Elsa.CSharp.csproj" />
=======
        <ProjectReference Include="..\..\modules\Elsa.CSharp\Elsa.CSharp.csproj"/>
>>>>>>> 7e29472b
        <ProjectReference Include="..\..\modules\Elsa.Email\Elsa.Email.csproj"/>
        <ProjectReference Include="..\..\modules\Elsa.EntityFrameworkCore.MySql\Elsa.EntityFrameworkCore.MySql.csproj"/>
        <ProjectReference Include="..\..\modules\Elsa.EntityFrameworkCore.Sqlite\Elsa.EntityFrameworkCore.Sqlite.csproj"/>
        <ProjectReference Include="..\..\modules\Elsa.Hangfire\Elsa.Hangfire.csproj"/>
        <ProjectReference Include="..\..\modules\Elsa.Http\Elsa.Http.csproj"/>
        <ProjectReference Include="..\..\modules\Elsa.Identity\Elsa.Identity.csproj"/>
        <ProjectReference Include="..\..\modules\Elsa.Liquid\Elsa.Liquid.csproj"/>
        <ProjectReference Include="..\..\modules\Elsa.EntityFrameworkCore\Elsa.EntityFrameworkCore.csproj"/>
        <ProjectReference Include="..\..\modules\Elsa.MassTransit.AzureServiceBus\Elsa.MassTransit.AzureServiceBus.csproj"/>
        <ProjectReference Include="..\..\modules\Elsa.MassTransit.RabbitMq\Elsa.MassTransit.RabbitMq.csproj"/>
        <ProjectReference Include="..\..\modules\Elsa.MassTransit\Elsa.MassTransit.csproj"/>
        <ProjectReference Include="..\..\modules\Elsa.ProtoActor\Elsa.ProtoActor.csproj"/>
        <ProjectReference Include="..\..\modules\Elsa.Python\Elsa.Python.csproj"/>
        <ProjectReference Include="..\..\modules\Elsa.Quartz\Elsa.Quartz.csproj"/>
        <ProjectReference Include="..\..\modules\Elsa.Webhooks\Elsa.Webhooks.csproj"/>
        <ProjectReference Include="..\..\modules\Elsa.Workflows.Api\Elsa.Workflows.Api.csproj"/>
        <ProjectReference Include="..\ElsaStudioWebAssembly\ElsaStudioWebAssembly.csproj"/>
    </ItemGroup>

    <ItemGroup>
        <PackageReference Include="Microsoft.AspNetCore.Components.WebAssembly.Server"/>
        <PackageReference Include="Proto.Persistence.Sqlite"/>
    </ItemGroup>

    <ItemGroup>
        <PackageReference Include="Elsa.Studio"/>
        <PackageReference Include="Elsa.Studio.Login.BlazorWasm"/>
    </ItemGroup>

</Project><|MERGE_RESOLUTION|>--- conflicted
+++ resolved
@@ -10,11 +10,7 @@
         <ProjectReference Include="..\..\bundles\Elsa\Elsa.csproj"/>
         <ProjectReference Include="..\..\modules\Elsa.Caching.Distributed.MassTransit\Elsa.Caching.Distributed.MassTransit.csproj" />
         <ProjectReference Include="..\..\modules\Elsa.Caching.Distributed\Elsa.Caching.Distributed.csproj" />
-<<<<<<< HEAD
-        <ProjectReference Include="..\..\modules\Elsa.CSharp\Elsa.CSharp.csproj" />
-=======
         <ProjectReference Include="..\..\modules\Elsa.CSharp\Elsa.CSharp.csproj"/>
->>>>>>> 7e29472b
         <ProjectReference Include="..\..\modules\Elsa.Email\Elsa.Email.csproj"/>
         <ProjectReference Include="..\..\modules\Elsa.EntityFrameworkCore.MySql\Elsa.EntityFrameworkCore.MySql.csproj"/>
         <ProjectReference Include="..\..\modules\Elsa.EntityFrameworkCore.Sqlite\Elsa.EntityFrameworkCore.Sqlite.csproj"/>

<Project Sdk="Microsoft.NET.Sdk.Web">

    <PropertyGroup>
        <TargetFrameworks>net7.0;net8.0</TargetFrameworks>
        <Nullable>enable</Nullable>
        <ImplicitUsings>enable</ImplicitUsings>
        <DockerDefaultTargetOS>Linux</DockerDefaultTargetOS>
        <IsPackable>false</IsPackable>
    </PropertyGroup>

    <ItemGroup>
        <ProjectReference Include="..\..\bundles\Elsa\Elsa.csproj"/>
        <ProjectReference Include="..\..\modules\Elsa.CSharp\Elsa.CSharp.csproj" />
        <ProjectReference Include="..\..\modules\Elsa.Email\Elsa.Email.csproj"/>
        <ProjectReference Include="..\..\modules\Elsa.EntityFrameworkCore.Sqlite\Elsa.EntityFrameworkCore.Sqlite.csproj"/>
        <ProjectReference Include="..\..\modules\Elsa.Hangfire\Elsa.Hangfire.csproj"/>
        <ProjectReference Include="..\..\modules\Elsa.Http\Elsa.Http.csproj"/>
        <ProjectReference Include="..\..\modules\Elsa.Identity\Elsa.Identity.csproj"/>
        <ProjectReference Include="..\..\modules\Elsa.Liquid\Elsa.Liquid.csproj"/>
        <ProjectReference Include="..\..\modules\Elsa.EntityFrameworkCore\Elsa.EntityFrameworkCore.csproj"/>
        <ProjectReference Include="..\..\modules\Elsa.Python\Elsa.Python.csproj" />
        <ProjectReference Include="..\..\modules\Elsa.Quartz\Elsa.Quartz.csproj"/>
        <ProjectReference Include="..\..\modules\Elsa.Webhooks\Elsa.Webhooks.csproj"/>
        <ProjectReference Include="..\..\modules\Elsa.Workflows.Api\Elsa.Workflows.Api.csproj"/>
        <ProjectReference Include="..\ElsaStudioWebAssembly\ElsaStudioWebAssembly.csproj"/>
    </ItemGroup>

    <ItemGroup Condition="'$(TargetFramework)' == 'net6.0' or '$(TargetFramework)' == 'net7.0'">
        <PackageReference Include="Microsoft.AspNetCore.Components.WebAssembly.Server" Version="7.0.14"/>
    </ItemGroup>

    <ItemGroup Condition="'$(TargetFramework)' == 'net8.0'">
        <PackageReference Include="Microsoft.AspNetCore.Components.WebAssembly.Server" Version="8.0.0"/>
    </ItemGroup>

    <ItemGroup>
<<<<<<< HEAD
        <PackageReference Include="Elsa.Studio" Version="3.0.1-preview.196"/>
        <PackageReference Include="Elsa.Studio.Login.BlazorWasm" Version="3.0.1-preview.196"/>
=======
        <PackageReference Include="Elsa.Studio" Version="3.0.0"/>
        <PackageReference Include="Elsa.Studio.Login.BlazorWasm" Version="3.0.0"/>
>>>>>>> 9e9b122c
    </ItemGroup>

</Project><|MERGE_RESOLUTION|>--- conflicted
+++ resolved
@@ -34,13 +34,8 @@
     </ItemGroup>
 
     <ItemGroup>
-<<<<<<< HEAD
-        <PackageReference Include="Elsa.Studio" Version="3.0.1-preview.196"/>
-        <PackageReference Include="Elsa.Studio.Login.BlazorWasm" Version="3.0.1-preview.196"/>
-=======
         <PackageReference Include="Elsa.Studio" Version="3.0.0"/>
         <PackageReference Include="Elsa.Studio.Login.BlazorWasm" Version="3.0.0"/>
->>>>>>> 9e9b122c
     </ItemGroup>
 
 </Project>
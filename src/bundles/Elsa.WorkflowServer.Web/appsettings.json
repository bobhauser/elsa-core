--- conflicted
+++ resolved
@@ -14,12 +14,8 @@
   "Identity": {
     "CreateDefaultAdmin": true,
     "Tokens": {
-<<<<<<< HEAD
-      "SigningKey": "secret-signing-key"
-=======
       "SigningKey": "secret-signing-key",
       "Lifetime": "8:00:00"
->>>>>>> 06e62b3b
     }
   },
   "RabbitMq": {

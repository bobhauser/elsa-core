<<<<<<< HEAD
using System;
=======
﻿using System;
using System.Collections.Generic;
>>>>>>> 9e273dc9
using System.Linq;
using Elsa.ActivityResults;
using Elsa.Attributes;
using Elsa.Design;
using Elsa.Expressions;
using Elsa.Serialization;
using Elsa.Services;
using Elsa.Services.Models;

namespace Elsa.Activities.UserTask.Activities
{
    /// <summary>
    /// Stores a set of possible user actions and halts the workflow until one of the actions has been performed.
    /// </summary>
    [Trigger(
        Category = "User Tasks",
        Description = "Triggers when a user action is received.",
        Outcomes = new[] { OutcomeNames.Done, "x => x.state.actions" }
    )]
    public class UserTask : Activity
    {
        private readonly IContentSerializer _serializer;

        [ActivityProperty(
            UIHint = ActivityPropertyUIHints.MultiText,
            Hint = "Provide a list of available actions",
            DefaultSyntax = SyntaxNames.Json,
            SupportedSyntaxes = new[] { SyntaxNames.Json, SyntaxNames.JavaScript, SyntaxNames.Liquid }
        )]
        public ICollection<string> Actions { get; set; } = new List<string>();

        public UserTask(IContentSerializer serializer)
        {
<<<<<<< HEAD
            get => GetState(() => Array.Empty<string>());
            set => SetState(value);
=======
            _serializer = serializer;
>>>>>>> 9e273dc9
        }

        protected override bool OnCanExecute(ActivityExecutionContext context)
        {
            var userAction = GetUserAction(context);

            return Actions.Contains(userAction, StringComparer.OrdinalIgnoreCase);
        }

        protected override IActivityExecutionResult OnExecute(ActivityExecutionContext context) => Suspend();

        protected override IActivityExecutionResult OnResume(ActivityExecutionContext context)
        {
            var userAction = GetUserAction(context);
            return Outcome(userAction, userAction);
        }

        private string GetUserAction(ActivityExecutionContext context) => (string) context.Input!;
    }
}<|MERGE_RESOLUTION|>--- conflicted
+++ resolved
@@ -1,65 +1,56 @@
-<<<<<<< HEAD
-using System;
-=======
-﻿using System;
-using System.Collections.Generic;
->>>>>>> 9e273dc9
-using System.Linq;
-using Elsa.ActivityResults;
-using Elsa.Attributes;
-using Elsa.Design;
-using Elsa.Expressions;
-using Elsa.Serialization;
-using Elsa.Services;
-using Elsa.Services.Models;
-
-namespace Elsa.Activities.UserTask.Activities
-{
-    /// <summary>
-    /// Stores a set of possible user actions and halts the workflow until one of the actions has been performed.
-    /// </summary>
-    [Trigger(
-        Category = "User Tasks",
-        Description = "Triggers when a user action is received.",
-        Outcomes = new[] { OutcomeNames.Done, "x => x.state.actions" }
-    )]
-    public class UserTask : Activity
-    {
-        private readonly IContentSerializer _serializer;
-
-        [ActivityProperty(
-            UIHint = ActivityPropertyUIHints.MultiText,
-            Hint = "Provide a list of available actions",
-            DefaultSyntax = SyntaxNames.Json,
-            SupportedSyntaxes = new[] { SyntaxNames.Json, SyntaxNames.JavaScript, SyntaxNames.Liquid }
-        )]
-        public ICollection<string> Actions { get; set; } = new List<string>();
-
-        public UserTask(IContentSerializer serializer)
-        {
-<<<<<<< HEAD
-            get => GetState(() => Array.Empty<string>());
-            set => SetState(value);
-=======
-            _serializer = serializer;
->>>>>>> 9e273dc9
-        }
-
-        protected override bool OnCanExecute(ActivityExecutionContext context)
-        {
-            var userAction = GetUserAction(context);
-
-            return Actions.Contains(userAction, StringComparer.OrdinalIgnoreCase);
-        }
-
-        protected override IActivityExecutionResult OnExecute(ActivityExecutionContext context) => Suspend();
-
-        protected override IActivityExecutionResult OnResume(ActivityExecutionContext context)
-        {
-            var userAction = GetUserAction(context);
-            return Outcome(userAction, userAction);
-        }
-
-        private string GetUserAction(ActivityExecutionContext context) => (string) context.Input!;
-    }
+﻿using System;
+using System.Collections.Generic;
+using System.Linq;
+using Elsa.ActivityResults;
+using Elsa.Attributes;
+using Elsa.Design;
+using Elsa.Expressions;
+using Elsa.Serialization;
+using Elsa.Services;
+using Elsa.Services.Models;
+
+namespace Elsa.Activities.UserTask.Activities
+{
+    /// <summary>
+    /// Stores a set of possible user actions and halts the workflow until one of the actions has been performed.
+    /// </summary>
+    [Trigger(
+        Category = "User Tasks",
+        Description = "Triggers when a user action is received.",
+        Outcomes = new[] { OutcomeNames.Done, "x => x.state.actions" }
+    )]
+    public class UserTask : Activity
+    {
+        private readonly IContentSerializer _serializer;
+
+        [ActivityProperty(
+            UIHint = ActivityPropertyUIHints.MultiText,
+            Hint = "Provide a list of available actions",
+            DefaultSyntax = SyntaxNames.Json,
+            SupportedSyntaxes = new[] { SyntaxNames.Json, SyntaxNames.JavaScript, SyntaxNames.Liquid }
+        )]
+        public ICollection<string> Actions { get; set; } = new List<string>();
+
+        public UserTask(IContentSerializer serializer)
+        {
+            _serializer = serializer;
+        }
+
+        protected override bool OnCanExecute(ActivityExecutionContext context)
+        {
+            var userAction = GetUserAction(context);
+
+            return Actions.Contains(userAction, StringComparer.OrdinalIgnoreCase);
+        }
+
+        protected override IActivityExecutionResult OnExecute(ActivityExecutionContext context) => Suspend();
+
+        protected override IActivityExecutionResult OnResume(ActivityExecutionContext context)
+        {
+            var userAction = GetUserAction(context);
+            return Outcome(userAction, userAction);
+        }
+
+        private string GetUserAction(ActivityExecutionContext context) => (string) context.Input!;
+    }
 }
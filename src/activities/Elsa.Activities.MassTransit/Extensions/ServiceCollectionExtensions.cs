using System;
<<<<<<< HEAD
using Elsa.Activities.MassTransit.Activities;
=======
using System.Collections.Generic;
using Elsa.Activities.MassTransit.Bookmarks;
>>>>>>> 9e273dc9
using Elsa.Activities.MassTransit.Consumers;
using Elsa.Activities.MassTransit.Options;
using Elsa.Bookmarks;
using MassTransit;
using MassTransit.ConsumeConfigurators;
using Microsoft.Extensions.DependencyInjection;

namespace Elsa.Activities.MassTransit.Extensions
{
    public static class ServiceCollectionExtensions
    {
<<<<<<< HEAD
        public static IServiceCollection AddMassTransitSchedulingActivities<TOptions>(this IServiceCollection services, 
            IMassTransitBuilder<TOptions> massTransitBuilder,
            Action<OptionsBuilder<MessageScheduleOptions>> options) where TOptions : class
        {
            var optionsBuilder = services.AddOptions<MessageScheduleOptions>();
            options?.Invoke(optionsBuilder);

            services.AddMassTransitActivities()
                .AddActivity<CancelScheduledMassTransitMessage>()
                .AddActivity<ScheduleSendMassTransitMessage>();

            massTransitBuilder.Build(services);
            return services;
        }

        public static IServiceCollection AddMassTransitActivities<TOptions>(this IServiceCollection services, 
            IMassTransitBuilder<TOptions> massTransitBuilder) where TOptions : class
        {
            services.AddMassTransitActivities();
            massTransitBuilder.Build(services);
            return services;
=======
        public static ElsaOptionsBuilder AddMassTransitActivities(this ElsaOptionsBuilder options)
        {
            if (options == null)
            {
                throw new ArgumentNullException(nameof(options));
            }

            options.Services.AddBookmarkProvider<MessageReceivedTriggerProvider>();

            return options
                .AddActivity<PublishMassTransitMessage>()
                .AddActivity<ReceiveMassTransitMessage>()
                .AddActivity<SendMassTransitMessage>();
        }

        public static ElsaOptionsBuilder AddMassTransitSchedulingActivities(this ElsaOptionsBuilder options, Action<MessageScheduleOptions>? configureOptions)
        {
            options.AddMassTransitActivities()
                .AddActivity<CancelScheduledMassTransitMessage>()
                .AddActivity<ScheduleSendMassTransitMessage>();

            if(configureOptions != null)
                options.Services.Configure(configureOptions);
            
            return options;
        }

        public static ElsaOptionsBuilder AddRabbitMqActivities(this ElsaOptionsBuilder options, Action<RabbitMqOptions>? configureOptions = null, params Type[] messageTypes)
        {
            if (configureOptions != null) 
                options.Services.Configure(configureOptions);

            options
                .AddMassTransitActivities();
                //.AddMassTransit(CreateBus, ConfigureMassTransit);

            return options;

            // // Local function to configure consumers.
            // void ConfigureMassTransit(IServiceCollectionConfigurator configurator)
            // {
            //     foreach (var messageType in messageTypes)
            //     {
            //         configurator.AddConsumer(CreateConsumerType(messageType));
            //     }
            // }

            // Local function to create the bus.
            IBusControl CreateBus(IServiceProvider sp) => CreateUsingRabbitMq(sp, messageTypes);
>>>>>>> 9e273dc9
        }

        public static void ConfigureWorkflowConsumer<TMessage>(
            this IReceiveEndpointConfigurator configurator,
            IServiceProvider provider,
            Action<IConsumerConfigurator<WorkflowConsumer<TMessage>>>? configure = null)
            where TMessage : class
        {
            provider.GetRequiredService<IRegistration>().ConfigureConsumer(configurator, configure);

            EndpointConvention.Map<TMessage>(configurator.InputAddress);
        }

        public static IConsumerRegistrationConfigurator<WorkflowConsumer<TMessage>> AddWorkflowConsumer<TMessage>(
            this IRegistrationConfigurator configurator,
            Action<IConsumerConfigurator<WorkflowConsumer<TMessage>>>? configure = null)
            where TMessage : class
        {
            return configurator.AddConsumer(configure);
        }

        private static IServiceCollection AddMassTransitActivities(this IServiceCollection services)
        {
<<<<<<< HEAD
            if (services == null)
            {
                throw new ArgumentNullException(nameof(services));
            }

            return services
                .AddActivity<PublishMassTransitMessage>()
                .AddActivity<ReceiveMassTransitMessage>()
                .AddActivity<SendMassTransitMessage>();
        }
=======
            return Bus.Factory.CreateUsingRabbitMq(
                bus =>
                {
                    // var options = sp.GetRequiredService<IOptions<RabbitMqOptions>>().Value;
                    // var host = bus.Host(new Uri(options.Host), h =>
                    // {
                    //     if (!string.IsNullOrEmpty(options.Username))
                    //     {
                    //         h.Username(options.Username);
                    //
                    //         if (!string.IsNullOrEmpty(options.Password))
                    //             h.Password(options.Password);
                    //     }
                    // });


                    foreach (var messageType in messageTypes)
                    {
                        var queueName = messageType.Name;
                        var consumerType = CreateConsumerType(messageType);

                        // bus.ReceiveEndpoint(
                        //     queueName,
                        //     endpoint =>
                        //     {
                        //         endpoint.PrefetchCount = 16;
                        //         endpoint.ConfigureConsumer(sp, consumerType);
                        //         MapEndpointConvention(messageType, endpoint.InputAddress);
                        //     });
                    }
                });
        }

        private static void MapEndpointConvention(Type messageType, Uri destinationAddress)
        {
            var method = typeof(EndpointConvention).GetMethod("Map", new[]{ typeof(Uri) });
            var generic = method.MakeGenericMethod(messageType);
            generic.Invoke(null, new object[]{destinationAddress});
        }

        private static Type CreateConsumerType(Type messageType) => typeof(WorkflowConsumer<>).MakeGenericType(messageType);
>>>>>>> 9e273dc9
    }
}<|MERGE_RESOLUTION|>--- conflicted
+++ resolved
@@ -1,170 +1,129 @@
-using System;
-<<<<<<< HEAD
-using Elsa.Activities.MassTransit.Activities;
-=======
-using System.Collections.Generic;
-using Elsa.Activities.MassTransit.Bookmarks;
->>>>>>> 9e273dc9
-using Elsa.Activities.MassTransit.Consumers;
-using Elsa.Activities.MassTransit.Options;
-using Elsa.Bookmarks;
-using MassTransit;
-using MassTransit.ConsumeConfigurators;
-using Microsoft.Extensions.DependencyInjection;
-
-namespace Elsa.Activities.MassTransit.Extensions
-{
-    public static class ServiceCollectionExtensions
-    {
-<<<<<<< HEAD
-        public static IServiceCollection AddMassTransitSchedulingActivities<TOptions>(this IServiceCollection services, 
-            IMassTransitBuilder<TOptions> massTransitBuilder,
-            Action<OptionsBuilder<MessageScheduleOptions>> options) where TOptions : class
-        {
-            var optionsBuilder = services.AddOptions<MessageScheduleOptions>();
-            options?.Invoke(optionsBuilder);
-
-            services.AddMassTransitActivities()
-                .AddActivity<CancelScheduledMassTransitMessage>()
-                .AddActivity<ScheduleSendMassTransitMessage>();
-
-            massTransitBuilder.Build(services);
-            return services;
-        }
-
-        public static IServiceCollection AddMassTransitActivities<TOptions>(this IServiceCollection services, 
-            IMassTransitBuilder<TOptions> massTransitBuilder) where TOptions : class
-        {
-            services.AddMassTransitActivities();
-            massTransitBuilder.Build(services);
-            return services;
-=======
-        public static ElsaOptionsBuilder AddMassTransitActivities(this ElsaOptionsBuilder options)
-        {
-            if (options == null)
-            {
-                throw new ArgumentNullException(nameof(options));
-            }
-
-            options.Services.AddBookmarkProvider<MessageReceivedTriggerProvider>();
-
-            return options
-                .AddActivity<PublishMassTransitMessage>()
-                .AddActivity<ReceiveMassTransitMessage>()
-                .AddActivity<SendMassTransitMessage>();
-        }
-
-        public static ElsaOptionsBuilder AddMassTransitSchedulingActivities(this ElsaOptionsBuilder options, Action<MessageScheduleOptions>? configureOptions)
-        {
-            options.AddMassTransitActivities()
-                .AddActivity<CancelScheduledMassTransitMessage>()
-                .AddActivity<ScheduleSendMassTransitMessage>();
-
-            if(configureOptions != null)
-                options.Services.Configure(configureOptions);
-            
-            return options;
-        }
-
-        public static ElsaOptionsBuilder AddRabbitMqActivities(this ElsaOptionsBuilder options, Action<RabbitMqOptions>? configureOptions = null, params Type[] messageTypes)
-        {
-            if (configureOptions != null) 
-                options.Services.Configure(configureOptions);
-
-            options
-                .AddMassTransitActivities();
-                //.AddMassTransit(CreateBus, ConfigureMassTransit);
-
-            return options;
-
-            // // Local function to configure consumers.
-            // void ConfigureMassTransit(IServiceCollectionConfigurator configurator)
-            // {
-            //     foreach (var messageType in messageTypes)
-            //     {
-            //         configurator.AddConsumer(CreateConsumerType(messageType));
-            //     }
-            // }
-
-            // Local function to create the bus.
-            IBusControl CreateBus(IServiceProvider sp) => CreateUsingRabbitMq(sp, messageTypes);
->>>>>>> 9e273dc9
-        }
-
-        public static void ConfigureWorkflowConsumer<TMessage>(
-            this IReceiveEndpointConfigurator configurator,
-            IServiceProvider provider,
-            Action<IConsumerConfigurator<WorkflowConsumer<TMessage>>>? configure = null)
-            where TMessage : class
-        {
-            provider.GetRequiredService<IRegistration>().ConfigureConsumer(configurator, configure);
-
-            EndpointConvention.Map<TMessage>(configurator.InputAddress);
-        }
-
-        public static IConsumerRegistrationConfigurator<WorkflowConsumer<TMessage>> AddWorkflowConsumer<TMessage>(
-            this IRegistrationConfigurator configurator,
-            Action<IConsumerConfigurator<WorkflowConsumer<TMessage>>>? configure = null)
-            where TMessage : class
-        {
-            return configurator.AddConsumer(configure);
-        }
-
-        private static IServiceCollection AddMassTransitActivities(this IServiceCollection services)
-        {
-<<<<<<< HEAD
-            if (services == null)
-            {
-                throw new ArgumentNullException(nameof(services));
-            }
-
-            return services
-                .AddActivity<PublishMassTransitMessage>()
-                .AddActivity<ReceiveMassTransitMessage>()
-                .AddActivity<SendMassTransitMessage>();
-        }
-=======
-            return Bus.Factory.CreateUsingRabbitMq(
-                bus =>
-                {
-                    // var options = sp.GetRequiredService<IOptions<RabbitMqOptions>>().Value;
-                    // var host = bus.Host(new Uri(options.Host), h =>
-                    // {
-                    //     if (!string.IsNullOrEmpty(options.Username))
-                    //     {
-                    //         h.Username(options.Username);
-                    //
-                    //         if (!string.IsNullOrEmpty(options.Password))
-                    //             h.Password(options.Password);
-                    //     }
-                    // });
-
-
-                    foreach (var messageType in messageTypes)
-                    {
-                        var queueName = messageType.Name;
-                        var consumerType = CreateConsumerType(messageType);
-
-                        // bus.ReceiveEndpoint(
-                        //     queueName,
-                        //     endpoint =>
-                        //     {
-                        //         endpoint.PrefetchCount = 16;
-                        //         endpoint.ConfigureConsumer(sp, consumerType);
-                        //         MapEndpointConvention(messageType, endpoint.InputAddress);
-                        //     });
-                    }
-                });
-        }
-
-        private static void MapEndpointConvention(Type messageType, Uri destinationAddress)
-        {
-            var method = typeof(EndpointConvention).GetMethod("Map", new[]{ typeof(Uri) });
-            var generic = method.MakeGenericMethod(messageType);
-            generic.Invoke(null, new object[]{destinationAddress});
-        }
-
-        private static Type CreateConsumerType(Type messageType) => typeof(WorkflowConsumer<>).MakeGenericType(messageType);
->>>>>>> 9e273dc9
-    }
+using System;
+using System.Collections.Generic;
+using Elsa.Activities.MassTransit.Bookmarks;
+using Elsa.Activities.MassTransit.Consumers;
+using Elsa.Activities.MassTransit.Options;
+using Elsa.Bookmarks;
+using MassTransit;
+using MassTransit.ConsumeConfigurators;
+using Microsoft.Extensions.DependencyInjection;
+
+namespace Elsa.Activities.MassTransit.Extensions
+{
+    public static class ServiceCollectionExtensions
+    {
+        public static ElsaOptionsBuilder AddMassTransitActivities(this ElsaOptionsBuilder options)
+        {
+            if (options == null)
+            {
+                throw new ArgumentNullException(nameof(options));
+            }
+
+            options.Services.AddBookmarkProvider<MessageReceivedTriggerProvider>();
+
+            return options
+                .AddActivity<PublishMassTransitMessage>()
+                .AddActivity<ReceiveMassTransitMessage>()
+                .AddActivity<SendMassTransitMessage>();
+        }
+
+        public static ElsaOptionsBuilder AddMassTransitSchedulingActivities(this ElsaOptionsBuilder options, Action<MessageScheduleOptions>? configureOptions)
+        {
+            options.AddMassTransitActivities()
+                .AddActivity<CancelScheduledMassTransitMessage>()
+                .AddActivity<ScheduleSendMassTransitMessage>();
+
+            if(configureOptions != null)
+                options.Services.Configure(configureOptions);
+            
+            return options;
+        }
+
+        public static ElsaOptionsBuilder AddRabbitMqActivities(this ElsaOptionsBuilder options, Action<RabbitMqOptions>? configureOptions = null, params Type[] messageTypes)
+        {
+            if (configureOptions != null) 
+                options.Services.Configure(configureOptions);
+
+            options
+                .AddMassTransitActivities();
+                //.AddMassTransit(CreateBus, ConfigureMassTransit);
+
+            return options;
+
+            // // Local function to configure consumers.
+            // void ConfigureMassTransit(IServiceCollectionConfigurator configurator)
+            // {
+            //     foreach (var messageType in messageTypes)
+            //     {
+            //         configurator.AddConsumer(CreateConsumerType(messageType));
+            //     }
+            // }
+
+            // Local function to create the bus.
+            IBusControl CreateBus(IServiceProvider sp) => CreateUsingRabbitMq(sp, messageTypes);
+        }
+
+        public static void ConfigureWorkflowConsumer<TMessage>(
+            this IReceiveEndpointConfigurator configurator,
+            IServiceProvider provider,
+            Action<IConsumerConfigurator<WorkflowConsumer<TMessage>>>? configure = null)
+            where TMessage : class
+        {
+            provider.GetRequiredService<IRegistration>().ConfigureConsumer(configurator, configure);
+
+            EndpointConvention.Map<TMessage>(configurator.InputAddress);
+        }
+
+        public static IConsumerRegistrationConfigurator<WorkflowConsumer<TMessage>> AddWorkflowConsumer<TMessage>(
+            this IRegistrationConfigurator configurator,
+            Action<IConsumerConfigurator<WorkflowConsumer<TMessage>>>? configure = null)
+            where TMessage : class
+        {
+            return configurator.AddConsumer(configure);
+        }
+
+        private static IBusControl CreateUsingRabbitMq(IServiceProvider sp, IEnumerable<Type> messageTypes)
+        {
+            return Bus.Factory.CreateUsingRabbitMq(
+                bus =>
+                {
+                    // var options = sp.GetRequiredService<IOptions<RabbitMqOptions>>().Value;
+                    // var host = bus.Host(new Uri(options.Host), h =>
+                    // {
+                    //     if (!string.IsNullOrEmpty(options.Username))
+                    //     {
+                    //         h.Username(options.Username);
+                    //
+                    //         if (!string.IsNullOrEmpty(options.Password))
+                    //             h.Password(options.Password);
+                    //     }
+                    // });
+
+
+                    foreach (var messageType in messageTypes)
+                    {
+                        var queueName = messageType.Name;
+                        var consumerType = CreateConsumerType(messageType);
+
+                        // bus.ReceiveEndpoint(
+                        //     queueName,
+                        //     endpoint =>
+                        //     {
+                        //         endpoint.PrefetchCount = 16;
+                        //         endpoint.ConfigureConsumer(sp, consumerType);
+                        //         MapEndpointConvention(messageType, endpoint.InputAddress);
+                        //     });
+                    }
+                });
+        }
+
+        private static void MapEndpointConvention(Type messageType, Uri destinationAddress)
+        {
+            var method = typeof(EndpointConvention).GetMethod("Map", new[]{ typeof(Uri) });
+            var generic = method.MakeGenericMethod(messageType);
+            generic.Invoke(null, new object[]{destinationAddress});
+        }
+
+        private static Type CreateConsumerType(Type messageType) => typeof(WorkflowConsumer<>).MakeGenericType(messageType);
+    }
 }
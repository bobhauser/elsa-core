--- conflicted
+++ resolved
@@ -16,16 +16,9 @@
         <PackageReference Include="Refit" />
         <PackageReference Include="Refit.HttpClientFactory" />
     </ItemGroup>
-<<<<<<< HEAD
-    
-    <!--Overridden for vulnaribility reasons with dependencies referencing older versions.-->
-    <ItemGroup>
-        <PackageReference Include="System.Text.Json" VersionOverride="$(SystemTextJsonVersion)" />
-    </ItemGroup>
+
     <ItemGroup>
       <ProjectReference Include="..\..\modules\Elsa.Expressions\Elsa.Expressions.csproj" />
     </ItemGroup>
-=======
->>>>>>> 82a1ae01
 
 </Project>
using System.Text.Json;
using System.Text.Json.Serialization;
using Elsa.Api.Client.Converters;
using Elsa.Api.Client.Options;
using Elsa.Api.Client.Resources.ActivityDescriptorOptions.Contracts;
using Elsa.Api.Client.Resources.ActivityDescriptors.Contracts;
using Elsa.Api.Client.Resources.ActivityExecutions.Contracts;
using Elsa.Api.Client.Resources.Features.Contracts;
using Elsa.Api.Client.Resources.Identity.Contracts;
using Elsa.Api.Client.Resources.IncidentStrategies.Contracts;
using Elsa.Api.Client.Resources.Scripting.Contracts;
using Elsa.Api.Client.Resources.StorageDrivers.Contracts;
using Elsa.Api.Client.Resources.VariableTypes.Contracts;
using Elsa.Api.Client.Resources.WorkflowActivationStrategies.Contracts;
using Elsa.Api.Client.Resources.WorkflowDefinitions.Contracts;
using Elsa.Api.Client.Resources.WorkflowExecutionContexts.Contracts;
using Elsa.Api.Client.Resources.WorkflowInstances.Contracts;
using JetBrains.Annotations;
using Microsoft.Extensions.DependencyInjection;
using Microsoft.Extensions.Options;
using Polly;
using Refit;

namespace Elsa.Api.Client.Extensions;

/// <summary>
/// Provides extension methods for dependency injection.
/// </summary>
[PublicAPI]
public static class DependencyInjectionExtensions
{
    /// <summary>
    /// Adds the Elsa API client configured to use an API key to the service collection.
    /// </summary>
    public static IServiceCollection AddElsaApiKeyClient(this IServiceCollection services, Action<ElsaClientOptions> configureOptions)
    {
        var options = new ElsaClientOptions();
        configureOptions(options);

        return services.AddElsaClient(client =>
        {
            client.BaseAddress = options.BaseAddress;
            client.ApiKey = options.ApiKey;
            client.ConfigureHttpClient = options.ConfigureHttpClient;
        });
    }

    /// <summary>
    /// Adds the Elsa client to the service collection.
    /// </summary>
    public static IServiceCollection AddElsaClient(this IServiceCollection services, Action<ElsaClientBuilderOptions> configureClient)
    {
        var builderOptions = new ElsaClientBuilderOptions();
        configureClient.Invoke(builderOptions);
        builderOptions.ConfigureHttpClientBuilder += builder => builder.AddHttpMessageHandler(sp => (DelegatingHandler)sp.GetRequiredService(builderOptions.AuthenticationHandler));

        services.AddScoped(builderOptions.AuthenticationHandler);

        services.Configure<ElsaClientOptions>(options =>
        {
            options.BaseAddress = builderOptions.BaseAddress;
            options.ConfigureHttpClient = builderOptions.ConfigureHttpClient;
            options.ApiKey = builderOptions.ApiKey;
        });

        var builderOptionsWithoutRetryPolicy = new ElsaClientBuilderOptions
        {
            ApiKey = builderOptions.ApiKey,
            AuthenticationHandler = builderOptions.AuthenticationHandler,
            BaseAddress = builderOptions.BaseAddress,
            ConfigureHttpClient = builderOptions.ConfigureHttpClient,
            ConfigureHttpClientBuilder = builderOptions.ConfigureHttpClientBuilder,
            ConfigureRetryPolicy = null
        };
        
        services.AddApi<IWorkflowDefinitionsApi>(builderOptions);
        services.AddApi<IExecuteWorkflowApi>(builderOptionsWithoutRetryPolicy);
        services.AddApi<IWorkflowInstancesApi>(builderOptions);
        services.AddApi<IActivityDescriptorsApi>(builderOptions);
        services.AddApi<IActivityDescriptorOptionsApi>(builderOptions);
        services.AddApi<IActivityExecutionsApi>(builderOptions);
        services.AddApi<IStorageDriversApi>(builderOptions);
        services.AddApi<IVariableTypesApi>(builderOptions);
        services.AddApi<IWorkflowActivationStrategiesApi>(builderOptions);
        services.AddApi<IIncidentStrategiesApi>(builderOptions);
        services.AddApi<ILoginApi>(builderOptions);
        services.AddApi<IFeaturesApi>(builderOptions);
        services.AddApi<IJavaScriptApi>(builderOptions);
        services.AddApi<IExpressionDescriptorsApi>(builderOptions);
        services.AddApi<IWorkflowContextProviderDescriptorsApi>(builderOptions);
        return services;
    }

    /// <summary>
    /// Adds a refit client for the specified API type.
    /// </summary>
    /// <param name="services">The service collection.</param>
    /// <param name="httpClientBuilderOptions">An options object that can be used to configure the HTTP client builder.</param>
    /// <typeparam name="T">The type representing the API.</typeparam>
    public static void AddApi<T>(this IServiceCollection services, ElsaClientBuilderOptions? httpClientBuilderOptions = default) where T : class
    {
        var builder = services.AddRefitClient<T>(CreateRefitSettings, typeof(T).Name).ConfigureHttpClient(ConfigureElsaApiHttpClient);
<<<<<<< HEAD
        httpClientBuilderOptions?.ConfigureHttpClientBuilder?.Invoke(builder);

        var retryCount = httpClientBuilderOptions?.TransientHttpErrorRetryCount ?? 0;
        var sleepDurationProvider = httpClientBuilderOptions?.SleepDurationProvider ?? (retryAttempt => TimeSpan.FromSeconds(Math.Pow(2, retryAttempt)));
        if (retryCount > 0)
        {
            builder.AddTransientHttpErrorPolicy(p => p.WaitAndRetryAsync(retryCount, sleepDurationProvider));
        }
=======
        httpClientBuilderOptions?.ConfigureHttpClientBuilder(builder);
        httpClientBuilderOptions?.ConfigureRetryPolicy?.Invoke(builder);
    }
    
    /// <summary>
    /// Adds a refit client for the specified API type.
    /// </summary>
    /// <param name="services">The service collection.</param>
    /// <param name="httpClientBuilderOptions">An options object that can be used to configure the HTTP client builder.</param>
    /// <typeparam name="T">The type representing the API.</typeparam>
    public static void AddApiWithoutRetryPolicy<T>(this IServiceCollection services, ElsaClientBuilderOptions? httpClientBuilderOptions = default) where T : class
    {
        var builder = services.AddRefitClient<T>(CreateRefitSettings, typeof(T).Name).ConfigureHttpClient(ConfigureElsaApiHttpClient);
        httpClientBuilderOptions?.ConfigureHttpClientBuilder(builder);
>>>>>>> 530d6a7a
    }

    /// <summary>
    /// Creates an API client for the specified API type.
    /// </summary>
    public static T CreateApi<T>(this IServiceProvider serviceProvider, Uri baseAddress) where T : class
    {
        var httpClientFactory = serviceProvider.GetRequiredService<IHttpClientFactory>();
        var httpClient = httpClientFactory.CreateClient(typeof(T).Name);
        httpClient.BaseAddress = baseAddress;
        return CreateApi<T>(serviceProvider, httpClient);
    }

    /// <summary>
    /// Creates an API client for the specified API type.
    /// </summary>
    public static T CreateApi<T>(this IServiceProvider serviceProvider, HttpClient httpClient) where T : class
    {
        return RestService.For<T>(httpClient, CreateRefitSettings(serviceProvider));
    }

    private static void ConfigureElsaApiHttpClient(IServiceProvider serviceProvider, HttpClient httpClient)
    {
        var options = serviceProvider.GetRequiredService<IOptions<ElsaClientOptions>>().Value;
        httpClient.BaseAddress = options.BaseAddress;
        options.ConfigureHttpClient?.Invoke(serviceProvider, httpClient);
    }

    /// <summary>
    /// Creates a <see cref="RefitSettings"/> instance configured for Elsa. 
    /// </summary>
    private static RefitSettings CreateRefitSettings(IServiceProvider serviceProvider)
    {
        JsonSerializerOptions serializerOptions = new()
        {
            PropertyNamingPolicy = JsonNamingPolicy.CamelCase,
        };

        serializerOptions.Converters.Add(new JsonStringEnumConverter());
        serializerOptions.Converters.Add(new VersionOptionsJsonConverter());

        var settings = new RefitSettings
        {
            ContentSerializer = new SystemTextJsonContentSerializer(serializerOptions),
        };

        return settings;
    }
}<|MERGE_RESOLUTION|>--- conflicted
+++ resolved
@@ -100,16 +100,6 @@
     public static void AddApi<T>(this IServiceCollection services, ElsaClientBuilderOptions? httpClientBuilderOptions = default) where T : class
     {
         var builder = services.AddRefitClient<T>(CreateRefitSettings, typeof(T).Name).ConfigureHttpClient(ConfigureElsaApiHttpClient);
-<<<<<<< HEAD
-        httpClientBuilderOptions?.ConfigureHttpClientBuilder?.Invoke(builder);
-
-        var retryCount = httpClientBuilderOptions?.TransientHttpErrorRetryCount ?? 0;
-        var sleepDurationProvider = httpClientBuilderOptions?.SleepDurationProvider ?? (retryAttempt => TimeSpan.FromSeconds(Math.Pow(2, retryAttempt)));
-        if (retryCount > 0)
-        {
-            builder.AddTransientHttpErrorPolicy(p => p.WaitAndRetryAsync(retryCount, sleepDurationProvider));
-        }
-=======
         httpClientBuilderOptions?.ConfigureHttpClientBuilder(builder);
         httpClientBuilderOptions?.ConfigureRetryPolicy?.Invoke(builder);
     }
@@ -124,7 +114,6 @@
     {
         var builder = services.AddRefitClient<T>(CreateRefitSettings, typeof(T).Name).ConfigureHttpClient(ConfigureElsaApiHttpClient);
         httpClientBuilderOptions?.ConfigureHttpClientBuilder(builder);
->>>>>>> 530d6a7a
     }
 
     /// <summary>

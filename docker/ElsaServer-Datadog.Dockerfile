﻿# Version: 1
# Description: Dockerfile for building and running Elsa Server

FROM --platform=$BUILDPLATFORM mcr.microsoft.com/dotnet/sdk:8.0-bookworm-slim AS build
WORKDIR /source

# Copy sources.
COPY src/. ./src
COPY ./NuGet.Config ./
COPY *.props ./

<<<<<<< HEAD
# restore packages.
RUN dotnet restore "./src/apps/Elsa.Server.Web/Elsa.Server.Web.csproj"

# build and publish (UseAppHost=false creates platform independent binaries).
WORKDIR /source/src/apps/Elsa.Server.Web
=======
# Restore packages.
RUN dotnet restore "./src/bundles/Elsa.Server.Web/Elsa.Server.Web.csproj"

# Build and publish (UseAppHost=false creates platform independent binaries).
WORKDIR /source/src/bundles/Elsa.Server.Web
>>>>>>> 83238e99
RUN dotnet build "Elsa.Server.Web.csproj" -c Release -o /app/build
RUN dotnet publish "Elsa.Server.Web.csproj" -c Release -o /app/publish /p:UseAppHost=false --no-restore -f net8.0

# Move binaries into smaller base image.
FROM mcr.microsoft.com/dotnet/aspnet:8.0-bookworm-slim AS base
WORKDIR /app
COPY --from=build /app/publish ./

# Install Python 3.11
RUN apt-get update && apt-get install -y --no-install-recommends \
    python3.11 \
    python3.11-dev \
    libpython3.11 \
    python3-pip && \
    rm -rf /var/lib/apt/lists/*

# Set PYTHONNET_PYDLL environment variable
ENV PYTHONNET_PYDLL=/usr/lib/aarch64-linux-gnu/libpython3.11.so

<<<<<<< HEAD
# Copy the tracer from build target
COPY --from=build /tmp/datadog-dotnet-apm.deb /tmp/datadog-dotnet-apm.deb
# Install the tracer
RUN mkdir -p /opt/datadog \
    && mkdir -p /var/log/datadog \
    && dpkg -i /tmp/datadog-dotnet-apm.deb \
    && rm /tmp/datadog-dotnet-apm.deb
 
# Enable the tracer
ENV CORECLR_ENABLE_PROFILING=1
ENV CORECLR_PROFILER={846F5F1C-F9AE-4B07-969E-05C26BC060D8}
ENV CORECLR_PROFILER_PATH=/opt/datadog/Datadog.Trace.ClrProfiler.Native.so
ENV DD_DOTNET_TRACER_HOME=/opt/datadog
ENV DD_INTEGRATIONS=/opt/datadog/integrations.json
=======
# Install dependencies
RUN apt-get update && apt-get install -y wget unzip curl

# Set environment variables for OpenTelemetry Auto-Instrumentation
ENV OTEL_DOTNET_AUTO_HOME=/otel
ENV OTEL_LOG_LEVEL="debug"

# Download and extract OpenTelemetry Auto-Instrumentation
ARG OTEL_VERSION=1.7.0
RUN mkdir /otel
RUN curl -L -o /otel/otel-dotnet-install.sh https://github.com/open-telemetry/opentelemetry-dotnet-instrumentation/releases/download/v${OTEL_VERSION}/otel-dotnet-auto-install.sh
RUN chmod +x /otel/otel-dotnet-install.sh
RUN /bin/bash /otel/otel-dotnet-install.sh

# Provide necessary permissions for the script to execute
RUN chmod +x /otel/instrument.sh
>>>>>>> 83238e99

EXPOSE 8080/tcp
EXPOSE 443/tcp

# Instrument the application and start it
ENTRYPOINT ["/bin/bash", "-c", "source /otel/instrument.sh && dotnet Elsa.Server.Web.dll"]<|MERGE_RESOLUTION|>--- conflicted
+++ resolved
@@ -1,4 +1,4 @@
-﻿# Version: 1
+# Version: 1
 # Description: Dockerfile for building and running Elsa Server
 
 FROM --platform=$BUILDPLATFORM mcr.microsoft.com/dotnet/sdk:8.0-bookworm-slim AS build
@@ -9,19 +9,11 @@
 COPY ./NuGet.Config ./
 COPY *.props ./
 
-<<<<<<< HEAD
-# restore packages.
-RUN dotnet restore "./src/apps/Elsa.Server.Web/Elsa.Server.Web.csproj"
-
-# build and publish (UseAppHost=false creates platform independent binaries).
-WORKDIR /source/src/apps/Elsa.Server.Web
-=======
 # Restore packages.
 RUN dotnet restore "./src/bundles/Elsa.Server.Web/Elsa.Server.Web.csproj"
 
 # Build and publish (UseAppHost=false creates platform independent binaries).
 WORKDIR /source/src/bundles/Elsa.Server.Web
->>>>>>> 83238e99
 RUN dotnet build "Elsa.Server.Web.csproj" -c Release -o /app/build
 RUN dotnet publish "Elsa.Server.Web.csproj" -c Release -o /app/publish /p:UseAppHost=false --no-restore -f net8.0
 
@@ -41,22 +33,6 @@
 # Set PYTHONNET_PYDLL environment variable
 ENV PYTHONNET_PYDLL=/usr/lib/aarch64-linux-gnu/libpython3.11.so
 
-<<<<<<< HEAD
-# Copy the tracer from build target
-COPY --from=build /tmp/datadog-dotnet-apm.deb /tmp/datadog-dotnet-apm.deb
-# Install the tracer
-RUN mkdir -p /opt/datadog \
-    && mkdir -p /var/log/datadog \
-    && dpkg -i /tmp/datadog-dotnet-apm.deb \
-    && rm /tmp/datadog-dotnet-apm.deb
- 
-# Enable the tracer
-ENV CORECLR_ENABLE_PROFILING=1
-ENV CORECLR_PROFILER={846F5F1C-F9AE-4B07-969E-05C26BC060D8}
-ENV CORECLR_PROFILER_PATH=/opt/datadog/Datadog.Trace.ClrProfiler.Native.so
-ENV DD_DOTNET_TRACER_HOME=/opt/datadog
-ENV DD_INTEGRATIONS=/opt/datadog/integrations.json
-=======
 # Install dependencies
 RUN apt-get update && apt-get install -y wget unzip curl
 
@@ -73,7 +49,6 @@
 
 # Provide necessary permissions for the script to execute
 RUN chmod +x /otel/instrument.sh
->>>>>>> 83238e99
 
 EXPOSE 8080/tcp
 EXPOSE 443/tcp

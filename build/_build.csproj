<Project Sdk="Microsoft.NET.Sdk">

  <PropertyGroup>
    <OutputType>Exe</OutputType>
    <TargetFramework>net8.0</TargetFramework>
    <RootNamespace/>
    <NoWarn>CS0649;CS0169;CA1050;CA1822;CA2211;IDE1006</NoWarn>
    <NukeRootDirectory>..</NukeRootDirectory>
    <NukeScriptDirectory>..</NukeScriptDirectory>
    <NukeTelemetryVersion>1</NukeTelemetryVersion>
    <NukeExcludeLogs>true</NukeExcludeLogs>
    <NukeExcludeDirectoryBuild>true</NukeExcludeDirectoryBuild>
    <IsPackable>false</IsPackable>
    <EnableUnsafeBinaryFormatterSerialization>true</EnableUnsafeBinaryFormatterSerialization>
    <GenerateAssemblyInfo>false</GenerateAssemblyInfo>
    <ManagePackageVersionsCentrally>false</ManagePackageVersionsCentrally>
    <NuGetAudit>enable</NuGetAudit>
    <NuGetAuditMode>all</NuGetAuditMode>
  </PropertyGroup>

  <ItemGroup>
<<<<<<< HEAD
    <PackageReference Include="Nuke.Components" Version="8.1.0" />
=======
    <PackageReference Include="Nuke.Components" Version="8.1.2" />
>>>>>>> fefe36f4
  </ItemGroup>

  <!--Overridden for vulnerability reasons with dependencies referencing older versions.-->
  <ItemGroup>
<<<<<<< HEAD
    <PackageReference Include="Azure.Identity" Version="1.12.0" />
    <PackageReference Include="Microsoft.Identity.Client" Version="4.61.3" />
    <PackageReference Include="NuGet.Packaging" Version="6.10.1" />
    <PackageReference Include="System.Formats.Asn1" Version="8.0.1" />
    <PackageReference Include="System.Text.Json" Version="8.0.5" />
=======
    <PackageReference Include="Microsoft.Identity.Client" VersionOverride="4.65.0" />
>>>>>>> fefe36f4
  </ItemGroup>

</Project><|MERGE_RESOLUTION|>--- conflicted
+++ resolved
@@ -19,24 +19,16 @@
   </PropertyGroup>
 
   <ItemGroup>
-<<<<<<< HEAD
-    <PackageReference Include="Nuke.Components" Version="8.1.0" />
-=======
     <PackageReference Include="Nuke.Components" Version="8.1.2" />
->>>>>>> fefe36f4
   </ItemGroup>
 
   <!--Overridden for vulnerability reasons with dependencies referencing older versions.-->
   <ItemGroup>
-<<<<<<< HEAD
     <PackageReference Include="Azure.Identity" Version="1.12.0" />
-    <PackageReference Include="Microsoft.Identity.Client" Version="4.61.3" />
     <PackageReference Include="NuGet.Packaging" Version="6.10.1" />
     <PackageReference Include="System.Formats.Asn1" Version="8.0.1" />
     <PackageReference Include="System.Text.Json" Version="8.0.5" />
-=======
     <PackageReference Include="Microsoft.Identity.Client" VersionOverride="4.65.0" />
->>>>>>> fefe36f4
   </ItemGroup>
 
 </Project>
--- conflicted
+++ resolved
@@ -3,16 +3,11 @@
   workflow_dispatch:
   push:
     branches:
-<<<<<<< HEAD
-      - 'blueberry'
-      - 'feature/*'
-=======
       - 'main'
       - 'bug/*'
       - 'perf/*'
       - 'patch/*'
       - 'feat/*'
->>>>>>> 82a1ae01
       - 'enh/*'
   release:
     types: [ prereleased, published ]
@@ -64,28 +59,28 @@
           else
             echo "VERSION=${{env.base_version}}-${PACKAGE_PREFIX}.${{github.run_number}}" >> $GITHUB_ENV
           fi
-#      - name: Set up JDK 17
-#        uses: actions/setup-java@v2
-#        with:
-#          java-version: '17'
-#          distribution: 'adopt'
+      #      - name: Set up JDK 17
+      #        uses: actions/setup-java@v2
+      #        with:
+      #          java-version: '17'
+      #          distribution: 'adopt'
       - uses: actions/setup-dotnet@v4
         with:
           dotnet-version: 9.x
-#      - name: Install SonarScanner for .NET
-#        run: dotnet tool install --global dotnet-sonarscanner
-#      - name: Install Coverlet for code coverage
-#        run: dotnet tool install --global coverlet.console
-#      - name: Begin SonarCloud analysis
-#        env:
-#          SONAR_TOKEN: ${{ secrets.SONAR_TOKEN }}
-#        run: dotnet sonarscanner begin /k:"elsa-workflows_elsa-core" /o:"elsa-workflows" /d:sonar.host.url="https://sonarcloud.io" /d:sonar.token="${{ secrets.SONAR_TOKEN }}" /d:sonar.exclusions=**/obj/**,**/*.dll,build/**,samples/**,src/apps/** /d:"sonar.verbose=true" /d:sonar.cs.opencover.reportsPaths=**/testresults/**/coverage.opencover.xml
+      #      - name: Install SonarScanner for .NET
+      #        run: dotnet tool install --global dotnet-sonarscanner
+      #      - name: Install Coverlet for code coverage
+      #        run: dotnet tool install --global coverlet.console
+      #      - name: Begin SonarCloud analysis
+      #        env:
+      #          SONAR_TOKEN: ${{ secrets.SONAR_TOKEN }}
+      #        run: dotnet sonarscanner begin /k:"elsa-workflows_elsa-core" /o:"elsa-workflows" /d:sonar.host.url="https://sonarcloud.io" /d:sonar.token="${{ secrets.SONAR_TOKEN }}" /d:sonar.exclusions=**/obj/**,**/*.dll,build/**,samples/**,src/apps/** /d:"sonar.verbose=true" /d:sonar.cs.opencover.reportsPaths=**/testresults/**/coverage.opencover.xml
       - name: Compile+Test+Pack
         run: ./build.sh Compile+Test+Pack --version ${VERSION} --analyseCode true
-#      - name: End SonarCloud analysis
-#        env:
-#          SONAR_TOKEN: ${{ secrets.SONAR_TOKEN }}
-#        run: dotnet sonarscanner end /d:sonar.token="${{ secrets.SONAR_TOKEN }}"
+      #      - name: End SonarCloud analysis
+      #        env:
+      #          SONAR_TOKEN: ${{ secrets.SONAR_TOKEN }}
+      #        run: dotnet sonarscanner end /d:sonar.token="${{ secrets.SONAR_TOKEN }}"
       - name: Upload artifact
         uses: actions/upload-artifact@v4
         with:
@@ -101,35 +96,13 @@
     if: ${{ github.event_name == 'release' || github.event_name == 'push'}}
     steps:
       - name: Download Packages
-<<<<<<< HEAD
-        uses: actions/download-artifact@v4
-=======
         uses: actions/download-artifact@v4.1.7
->>>>>>> 82a1ae01
         with:
           name: elsa-nuget-packages
 
       - name: Publish to feedz.io
         run: dotnet nuget push *.nupkg -k ${{ secrets.FEEDZ_API_KEY }} -s ${{ env.feedz_feed_source }} --skip-duplicate
 
-<<<<<<< HEAD
-  publish_preview_nuget:
-    name: Publish preview to nuget.org
-    needs: build
-    runs-on: ubuntu-latest
-    timeout-minutes: 10
-    if: ${{ github.event_name == 'prereleased' && github.event.action == 'published' }}
-    steps:
-      - name: Download Packages
-        uses: actions/download-artifact@v4
-        with:
-          name: elsa-nuget-packages
-
-      - name: Publish to nuget.org
-        run: dotnet nuget push *.nupkg -k ${{ secrets.NUGET_API_KEY }} -s ${{ env.nuget_feed_source }} --skip-duplicate
-
-=======
->>>>>>> 82a1ae01
   publish_nuget:
     name: Publish release to nuget.org
     needs: build
@@ -138,11 +111,7 @@
     if: ${{ github.event.action == 'published' }}
     steps:
       - name: Download Packages
-<<<<<<< HEAD
-        uses: actions/download-artifact@v4
-=======
         uses: actions/download-artifact@v4.1.7
->>>>>>> 82a1ae01
         with:
           name: elsa-nuget-packages
 

--- conflicted
+++ resolved
@@ -47,11 +47,7 @@
         run: |
           if [[ "${{ github.ref }}" == refs/tags/* && "${{ github.event_name }}" == "release" && ("${{ github.event.action }}" == "published" || "${{ github.event.action }}" == "prereleased")]]; then
             git fetch --no-tags --prune --depth=1 origin +refs/heads/*:refs/remotes/origin/*
-<<<<<<< HEAD
-            git branch --remote --contains | grep origin/main
-=======
             git branch --remote --contains | grep origin/develop/3.5.0
->>>>>>> dacbef13
           else
             git fetch --no-tags --prune --depth=1 origin +refs/heads/*:refs/remotes/origin/*
             git branch --remote --contains | grep origin/${BRANCH_NAME}

name: Elsa 3 Packages
on:
  workflow_dispatch:
  push:
    branches:
<<<<<<< HEAD
      - main
=======
      - v3.1.0
>>>>>>> 9e9b122c
  release:
    types: [ prereleased, published ]
env:
  feedz_feed_source: 'https://f.feedz.io/elsa-workflows/elsa-3/nuget/index.json'
  nuget_feed_source: 'https://api.nuget.org/v3/index.json'

jobs:
  build:
    name: Build packages
    runs-on: ubuntu-latest
    timeout-minutes: 30
    steps:
      - name: Checkout
        uses: actions/checkout@v3
      - name: Verify commit exists in origin/v3.1.0
        run: |
          git fetch --no-tags --prune --depth=1 origin +refs/heads/*:refs/remotes/origin/*
          git branch --remote --contains | grep origin/v3.1.0
      - name: Set VERSION variable
        run: |
          if [[ "${{ github.ref }}" == refs/tags/* && "${{ github.event_name }}" == "release" && "${{ github.event.action }}" == "published" ]]; then
            TAG_NAME=${{ github.ref }} # e.g., refs/tags/3.0.0
            TAG_NAME=${TAG_NAME#refs/tags/} # remove the refs/tags/ prefix
            echo "VERSION=${TAG_NAME}" >> $GITHUB_ENV
          else
<<<<<<< HEAD
            echo "VERSION=3.0.1-preview.${{github.run_number}}" >> $GITHUB_ENV
=======
            echo "VERSION=3.1.0-preview.${{github.run_number}}" >> $GITHUB_ENV
>>>>>>> 9e9b122c
          fi
      - name: Build
        run: dotnet build --configuration Release /p:Version=${VERSION}
      - name: Test
        run: dotnet test --configuration Release /p:Version=${VERSION} --no-build
      - name: Pack
        run: dotnet pack --configuration Release /p:Version=${VERSION} /p:PackageOutputPath=$(pwd)/packages
      - name: Upload artifact
        uses: actions/upload-artifact@v3
        with:
          name: elsa-nuget-packages
          path: packages/*nupkg
        if: ${{ github.event_name == 'release' || github.event_name == 'push'}}
  
  publish_preview_feedz:
    name: Publish to feedz.io
    needs: build
    runs-on: ubuntu-latest
    timeout-minutes: 10
    if: ${{ github.event_name == 'release' || github.event_name == 'push'}}
    steps:
      - name: Download Packages
        uses: actions/download-artifact@v3
        with:
          name: elsa-nuget-packages

      - name: Publish to feedz.io
        run: dotnet nuget push *.nupkg -k ${{ secrets.FEEDZ_API_KEY }} -s ${{ env.feedz_feed_source }} --skip-duplicate

  publish_preview_nuget:
    name: Publish preview to nuget.org
    needs: build
    runs-on: ubuntu-latest
    timeout-minutes: 10
    if: ${{ github.event_name == 'prereleased' && github.event.action == 'published' }}
    steps:
      - name: Download Packages
        uses: actions/download-artifact@v3
        with:
          name: elsa-nuget-packages

      - name: Publish to nuget.org
        run: dotnet nuget push *.nupkg -k ${{ secrets.NUGET_API_KEY }} -s ${{ env.nuget_feed_source }} --skip-duplicate

  publish_nuget:
    name: Publish release to nuget.org
    needs: build
    runs-on: ubuntu-latest
    timeout-minutes: 10
    if: ${{ github.event_name == 'release' && github.event.action == 'published' }}
    steps:
      - name: Download Packages
        uses: actions/download-artifact@v3
        with:
          name: elsa-nuget-packages

      - name: Publish to nuget.org
        run: dotnet nuget push *.nupkg -k ${{ secrets.NUGET_API_KEY }} -s ${{ env.nuget_feed_source }} --skip-duplicate<|MERGE_RESOLUTION|>--- conflicted
+++ resolved
@@ -3,11 +3,7 @@
   workflow_dispatch:
   push:
     branches:
-<<<<<<< HEAD
       - main
-=======
-      - v3.1.0
->>>>>>> 9e9b122c
   release:
     types: [ prereleased, published ]
 env:
@@ -33,11 +29,7 @@
             TAG_NAME=${TAG_NAME#refs/tags/} # remove the refs/tags/ prefix
             echo "VERSION=${TAG_NAME}" >> $GITHUB_ENV
           else
-<<<<<<< HEAD
-            echo "VERSION=3.0.1-preview.${{github.run_number}}" >> $GITHUB_ENV
-=======
             echo "VERSION=3.1.0-preview.${{github.run_number}}" >> $GITHUB_ENV
->>>>>>> 9e9b122c
           fi
       - name: Build
         run: dotnet build --configuration Release /p:Version=${VERSION}
